"""
GPU Developer CLI - Main entry point
Reserve and manage GPU development servers
"""

import click
from typing import Optional
from rich.console import Console
from rich.table import Table
from rich.panel import Panel
from rich import print as rprint
from rich.spinner import Spinner
from rich.live import Live

from .auth import authenticate_user, validate_ssh_key_matches_github_user
from .reservations import (
    ReservationManager,
    _generate_vscode_command,
    _add_agent_forwarding_to_ssh,
    create_ssh_config_for_reservation,
    remove_ssh_config_for_reservation,
    get_ssh_config_path,
    is_ssh_include_enabled,
)
from .config import Config, load_config
from .interactive import (
    select_gpu_type_interactive,
    select_gpu_count_interactive,
    select_duration_interactive,
    select_jupyter_interactive,
    select_reservation_interactive,
    ask_name_interactive,
    select_edit_action_interactive,
    ask_github_username_interactive,
    ask_extension_hours_interactive,
    check_interactive_support,
    select_disk_interactive,
)

console = Console()


def _format_relative_time(timestamp_str: str, relative_to: str = "now") -> str:
    """Format timestamp as relative time if within 24h, otherwise absolute"""
    if not timestamp_str or timestamp_str == "N/A":
        return "N/A"

    try:
        from datetime import datetime, timezone, timedelta

        # Parse the timestamp
        if isinstance(timestamp_str, str):
            if timestamp_str.endswith("Z"):
                dt_utc = datetime.fromisoformat(
                    timestamp_str.replace("Z", "+00:00"))
            elif "+" in timestamp_str or timestamp_str.endswith("00:00"):
                dt_utc = datetime.fromisoformat(timestamp_str)
            else:
                naive_dt = datetime.fromisoformat(timestamp_str)
                dt_utc = naive_dt.replace(tzinfo=timezone.utc)
        else:
            dt_utc = datetime.fromtimestamp(timestamp_str, tz=timezone.utc)

        now = datetime.now(timezone.utc)
        delta = dt_utc - now if relative_to == "expires" else now - dt_utc

        # If more than 24 hours, use absolute time
        if abs(delta.total_seconds()) > 24 * 3600:
            dt_local = dt_utc.astimezone()
            return dt_local.strftime("%Y-%m-%d %H:%M:%S")

        # Format relative time
        total_seconds = abs(delta.total_seconds())

        if total_seconds < 60:
            if relative_to == "expires":
                return f"expires in {int(total_seconds)}s"
            else:
                return f"{int(total_seconds)}s ago"
        elif total_seconds < 3600:
            minutes = int(total_seconds // 60)
            if relative_to == "expires":
                return f"expires in {minutes}min"
            else:
                return f"{minutes}min ago"
        else:
            hours = int(total_seconds // 3600)
            minutes = int((total_seconds % 3600) // 60)
            if minutes > 0:
                if relative_to == "expires":
                    return f"expires in {hours}h{minutes}min"
                else:
                    return f"{hours}h{minutes}min ago"
            else:
                if relative_to == "expires":
                    return f"expires in {hours}h"
                else:
                    return f"{hours}h ago"

    except (ValueError, TypeError):
        # Fallback to original format
        return str(timestamp_str)[:19] if len(str(timestamp_str)) > 10 else str(timestamp_str)


def _show_single_reservation(connection_info: dict) -> None:
    """Display detailed information for a single reservation"""
    status = connection_info.get("status", "unknown")
    gpu_count = connection_info.get("gpu_count", 1)
    gpu_type = connection_info.get("gpu_type", "Unknown")
    instance_type = connection_info.get("instance_type", "unknown")

    # Format GPU information
    if gpu_type != "Unknown" and gpu_type != "unknown":
        gpu_info = f"{gpu_count}x {gpu_type}"
    else:
        gpu_info = f"{gpu_count} GPU(s)"

    # Format timestamps - only show launched_at (started time), not created time
    launched_at = connection_info.get("launched_at", "N/A")
    expires_at = connection_info.get("expires_at", "N/A")

    # Get persistent disk status
    ebs_volume_id = connection_info.get("ebs_volume_id", None)
    has_persistent_disk = bool(ebs_volume_id and ebs_volume_id.strip())

    # Convert timestamps to readable format
    def format_timestamp(timestamp_str):
        if not timestamp_str or timestamp_str == "N/A":
            return "N/A"
        try:
            from datetime import datetime, timezone

            if isinstance(timestamp_str, str):
                # Handle different ISO format variations
                if timestamp_str.endswith("Z"):
                    # Format: 2025-01-11T23:30:00Z
                    dt_utc = datetime.fromisoformat(
                        timestamp_str.replace("Z", "+00:00")
                    )
                elif "+" in timestamp_str or timestamp_str.endswith("00:00"):
                    # Format: 2025-01-11T23:30:00+00:00
                    dt_utc = datetime.fromisoformat(timestamp_str)
                else:
                    # Format: 2025-01-11T23:30:00 (naive datetime, assume UTC)
                    naive_dt = datetime.fromisoformat(timestamp_str)
                    dt_utc = naive_dt.replace(tzinfo=timezone.utc)

                dt_local = dt_utc.astimezone()  # Convert to local timezone
                return dt_local.strftime("%Y-%m-%d %H:%M:%S")
            else:
                # Legacy Unix timestamp
                dt = datetime.fromtimestamp(timestamp_str)
                return dt.strftime("%Y-%m-%d %H:%M:%S")
        except (ValueError, TypeError):
            return str(timestamp_str)[:19]  # Fallback to first 19 chars

    launched_formatted = _format_relative_time(launched_at, "now")
    expires_formatted = _format_relative_time(expires_at, "expires")

    # Format persistent disk status - show disk name if available
    disk_name = connection_info.get("disk_name")
    if disk_name:
        disk_status = f"Persistent (disk: {disk_name})"
    elif has_persistent_disk:
        disk_status = "Persistent"
    else:
        disk_status = "Temporary"

    if status == "active":
        jupyter_info = ""
        if connection_info.get("jupyter_enabled") and connection_info.get(
            "jupyter_url"
        ):
            jupyter_info = (
                f"[blue]Jupyter Lab:[/blue] {connection_info['jupyter_url']}\n"
            )
        elif connection_info.get("jupyter_enabled") and not connection_info.get(
            "jupyter_url"
        ):
            jupyter_info = (
                f"[blue]Jupyter Lab:[/blue] [yellow]Starting...[/yellow]\n"
            )
        else:
            # Show enable command if Jupyter is not enabled
            short_id = connection_info["reservation_id"][:8]
            jupyter_info = f"[dim]Jupyter Lab:[/dim] [yellow]Not enabled[/yellow] [dim]→[/dim] [cyan]gpu-dev edit {short_id} --enable-jupyter[/cyan]\n"

        # Format secondary users information
        secondary_users = connection_info.get("secondary_users", [])
        secondary_users_info = ""
        if secondary_users:
            users_list = ", ".join(secondary_users)
            secondary_users_info = (
                f"[blue]Secondary Users:[/blue] {users_list}\n"
            )
        else:
            # Show add-user command if no secondary users
            short_id = connection_info["reservation_id"][:8]
            secondary_users_info = f"[dim]Secondary Users:[/dim] [yellow]None[/yellow] [dim]→[/dim] [cyan]gpu-dev edit {short_id} --add-user <github_username>[/cyan]\n"

        # Generate VS Code command
        vscode_command = _generate_vscode_command(
            connection_info["ssh_command"]
        )
        vscode_info = ""
        if vscode_command:
            vscode_info = f"[blue]VS Code Remote:[/blue] {vscode_command}\n"

        # Add agent forwarding to SSH command for display
        ssh_with_forwarding = _add_agent_forwarding_to_ssh(
            connection_info["ssh_command"]
        )

        # Generate convenience connect command
        short_id = connection_info["reservation_id"][:8]
        connect_command = f"[cyan]gpu-dev connect {short_id}[/cyan]"

        # Get SSH config path for this reservation
        reservation_id = connection_info["reservation_id"]
        reservation_name = connection_info.get("name")
        pod_name = connection_info.get("pod_name", "")
        ssh_config_path = get_ssh_config_path(reservation_id, reservation_name)
        use_include = is_ssh_include_enabled()

        # Use SSH config in commands if it exists
        from pathlib import Path
        if Path(ssh_config_path).exists() and pod_name:
            if use_include:
                # User approved Include - show simple commands
                from .reservations import _make_vscode_link
                ssh_command_display = f"[green]ssh {pod_name}[/green]"
                vscode_url = _make_vscode_link(pod_name)
                vscode_cmd_text = f"code --remote ssh-remote+{pod_name} /home/dev"
                vscode_command_display = f"[link={vscode_url}][green]{vscode_cmd_text}[/green][/link]"
                vscode_info = f"[blue]VS Code Remote:[/blue] {vscode_command_display}\n"
            else:
                # User declined Include - show commands with -F flag
                ssh_command_display = f"[green]ssh -F {ssh_config_path} {pod_name}[/green]"
                vscode_command_display = f"Add [green]Include ~/.gpu-dev/*-sshconfig[/green] to ~/.ssh/config and ~/.cursor/ssh_config (or: [green]gpu-dev config ssh-include enable[/green])"
                vscode_info = f"[blue]VS Code/Cursor:[/blue] {vscode_command_display}\n"
        else:
            # Fallback to full commands if SSH config doesn't exist
            ssh_command_display = ssh_with_forwarding
            vscode_command_display = vscode_command if vscode_command else ""
            vscode_info = f"[blue]VS Code Remote:[/blue] {vscode_command_display}\n" if vscode_command_display else ""

        # Check for warnings
        warning_message = connection_info.get("warning", "")
        warning_section = ""
        if warning_message:
            warning_section = f"\n\n{warning_message}"

        # Check for OOM events
        oom_count = connection_info.get("oom_count", 0)
        last_oom_at = connection_info.get("last_oom_at")
        oom_section = ""
        if oom_count and int(oom_count) > 0:
            oom_time_display = format_timestamp(last_oom_at) if last_oom_at else "Unknown"
            oom_section = f"\n[red]⚠️  OOM Events:[/red] [red]{oom_count} OOM(s) detected (last: {oom_time_display})[/red]"

        panel_content = (
            f"[green]Reservation Details[/green]\n\n"
            f"[blue]Quick Connect:[/blue] {connect_command}\n"
            f"[blue]SSH Command:[/blue] {ssh_command_display}\n"
            + vscode_info
            + jupyter_info
            + f"[blue]Pod Name:[/blue] {connection_info['pod_name']}\n"
            f"[blue]GPUs:[/blue] {gpu_info}\n"
            f"[blue]Instance Type:[/blue] {instance_type}\n"
            + secondary_users_info
            + f"[blue]Storage:[/blue] {disk_status}\n"
            f"[blue]Started:[/blue] {launched_formatted}\n"
            f"[blue]Expires:[/blue] {expires_formatted}"
            + oom_section
            + warning_section
        )
        panel = Panel.fit(panel_content, title="🚀 Active Reservation")
        console.print(panel)
    elif status in ["queued", "pending", "preparing"]:
        panel_content = (
            f"[yellow]Reservation Details[/yellow]\n\n"
            f"[blue]Status:[/blue] {status.title()}\n"
            f"[blue]GPUs Requested:[/blue] {gpu_info}\n"
            f"[blue]Storage:[/blue] {disk_status}\n"
            f"[blue]Expected Instance:[/blue] {instance_type if instance_type != 'unknown' else 'TBD'}"
        )
        if status == "preparing":
            panel_content += f"\n[blue]Pod Name:[/blue] {connection_info.get('pod_name', 'N/A')}"
            # Show current detailed status from unified status tracking
            current_detailed_status = connection_info.get(
                "current_detailed_status", "")
            if current_detailed_status:
                panel_content += (
                    f"\n[blue]Current Status:[/blue] {current_detailed_status}"
                )

        panel = Panel.fit(
            panel_content, title=f"⏳ {status.title()} Reservation"
        )
        console.print(panel)

        if status == "queued":
            rprint(
                "[yellow]💡 SSH access will be available once your reservation becomes active[/yellow]"
            )
        elif status == "preparing":
            rprint(
                "[yellow]💡 Your environment is being prepared. SSH access will be available shortly.[/yellow]"
            )
    else:
        panel_content = (
            f"[red]Reservation Details[/red]\n\n"
            f"[blue]Status:[/blue] {status.title()}\n"
            f"[blue]GPUs:[/blue] {gpu_info}\n"
            f"[blue]Storage:[/blue] {disk_status}\n"
            f"[blue]Started:[/blue] {launched_formatted}\n"
            f"[blue]Ended:[/blue] {expires_formatted}"
        )

        # Show failure reason for failed reservations
        if status == "failed":
            failure_reason = connection_info.get(
                "failure_reason",
                connection_info.get("current_detailed_status", "Unknown error")
            )
            panel_content += f"\n[blue]Error:[/blue] {failure_reason}"

        panel = Panel.fit(
            panel_content, title=f"📋 {status.title()} Reservation"
        )
        console.print(panel)

        # Show pod logs for failed reservations
        if status == "failed":
            pod_logs = connection_info.get("pod_logs", "")
            if pod_logs and pod_logs.strip():
                from rich.text import Text

                rprint("\n[red]🔍 Pod logs (last 20 lines) - Details:[/red]")

                # Create logs panel
                log_text = Text(pod_logs)
                log_panel = Panel(
                    log_text,
                    title="🐚 Container Startup Logs",
                    title_align="left",
                    border_style="red",
                    expand=False,
                )
                console.print(log_panel)


def _validate_ssh_key_or_exit(config: Config, live: Live) -> bool:
    """
    Validate SSH key matches configured GitHub username.
    Returns True if valid, False if validation failed (and exits with error messages).
    """
    validation_result = validate_ssh_key_matches_github_user(config, live)
    if not validation_result["valid"]:
        live.stop()
        rprint("[red]❌ Github SSH key validation failed[/red]")

        # Provide helpful suggestions
        if validation_result["ssh_user"] and validation_result["configured_user"]:
            rprint("\n[yellow]💡 Fix by updating your config:[/yellow]")
            rprint(
                "   [cyan]gpu-dev config set github_user {validation_result['ssh_user']}[/cyan]"
            )
        elif not validation_result["configured_user"]:
            rprint("\n[yellow]💡 Fix by configuring your GitHub username:[/yellow]")
            rprint(
                "   [cyan]gpu-dev config set github_user <your-github-username>[/cyan]"
            )
        else:
            rprint("\n[yellow]💡 gpu-dev utilizes Github keys for auth![/yellow]")
            rprint(
                "[yellow]💡 Check https://fburl.com/gh-ssh for info on how to add your ssh key to Github[/yellow]"
            )
        return False

    return True


@click.group()
@click.version_option()
@click.pass_context
def main(ctx: click.Context) -> None:
    """\b
    GPU Developer CLI - Reserve and manage GPU development servers

    Reserve GPU-enabled development environments with SSH access.
    Supports 1, 2, 4, 8, or 16 GPU configurations with automatic resource management.

    \b
    Interactive Mode (NEW):
        gpu-dev reserve                         # Interactive reservation (auto-detected)
        gpu-dev cancel                          # Interactive cancellation
        gpu-dev edit                            # Interactive edit

    \b
    Command-line Mode:
        gpu-dev reserve --gpus 2 --hours 4     # Reserve 2 GPUs for 4 hours
        gpu-dev reserve --jupyter               # Reserve with Jupyter Lab
        gpu-dev cancel abc12345                 # Cancel specific reservation
        gpu-dev edit abc12345 --enable-jupyter # Enable Jupyter on reservation

    \b
    Information Commands:
        gpu-dev list                            # Check your reservations
        gpu-dev show                            # Show detailed info for active/pending reservations
        gpu-dev show abc12345                   # Get detailed reservation info
        gpu-dev connect                         # Connect to active reservation via SSH
        gpu-dev avail                           # Check GPU availability by type
        gpu-dev status                          # Check cluster status
        gpu-dev help                            # Show this help message

    \b
    Configuration:
        gpu-dev config ssh-include enable       # Enable SSH config auto-include
        gpu-dev config ssh-include disable      # Disable SSH config auto-include

    Interactive mode is automatically enabled when running commands without
    parameters in a terminal. Use --no-interactive to disable.

    Use 'gpu-dev <command> --help' for detailed help on each command.
    """
    ctx.ensure_object(dict)


@main.command()
@click.option(
    "--gpus",
    "-g",
    type=click.Choice(["1", "2", "4", "8", "12", "16",
                      "20", "24", "32", "40", "48"]),
    help="Number of GPUs to reserve (multiples of max-per-node for multinode setups)",
)
@click.option(
    "--gpu-type",
    "-t",
    type=click.Choice(
        ["b200", "h200", "h100", "a100", "a10g", "t4", "l4", "t4-small", "cpu-arm", "cpu-x86"], case_sensitive=False
    ),
    help="GPU type to reserve (b200/h200/h100/a100/a10g/t4/l4/t4-small/cpu-arm/cpu-x86)",
)
@click.option(
    "--hours",
    "-h",
    type=float,
    help="Reservation duration in hours (supports decimals, max 24)",
)
@click.option("--name", "-n", type=str, help="Optional name for the reservation")
@click.option(
    "--jupyter",
    is_flag=True,
    help="Enable Jupyter Lab access (can be enabled later with 'gpu-dev edit')",
)
@click.option(
    "--ignore-no-persist",
    is_flag=True,
    help="Skip persistent disk warning for multiple reservations",
)
@click.option(
    "--no-persist",
    is_flag=True,
    help="Create reservation without persistent disk",
)
@click.option(
    "--recreate-env",
    is_flag=True,
    help="Recreate shell environment (bashrc/zshrc/oh-my-zsh) even on existing persistent disk",
)
@click.option(
    "--interactive/--no-interactive",
    default=None,
    help="Force interactive mode on/off (auto-detected by default)",
)
@click.option(
    "--distributed",
    "-d",
    is_flag=True,
    help="Required flag for multinode GPU reservations (> single node max)",
)
@click.option(
    "--verbose",
    "-v",
    is_flag=True,
    help="Enable verbose debug output",
)
@click.option(
    "--dockerfile",
    type=click.Path(exists=True, readable=True),
    help="Path to custom Dockerfile to use instead of default container image (max 512KB)",
)
@click.option(
    "--dockerimage",
    type=str,
    help="Custom Docker image to use instead of default container image (e.g., pytorch/pytorch:2.0.1-cuda11.7-cudnn8-devel)",
)
@click.option(
    "--preserve-entrypoint",
    is_flag=True,
    help="Preserve the original container ENTRYPOINT/CMD instead of overriding with bash script",
)
@click.option(
    "--disk",
    type=str,
    help="Named persistent disk to use (e.g., 'pytorch-main'), or 'none' for temporary storage only. Use 'gpu-dev disk list' to see available disks.",
)
@click.pass_context
def reserve(
    ctx: click.Context,
    gpus: Optional[str],
    gpu_type: Optional[str],
    hours: Optional[float],
    name: Optional[str],
    jupyter: bool,
    ignore_no_persist: bool,
    no_persist: bool,
    recreate_env: bool,
    interactive: Optional[bool],
    distributed: bool,
    verbose: bool,
    dockerfile: Optional[str],
    dockerimage: Optional[str],
    preserve_entrypoint: bool,
    disk: Optional[str],
) -> None:
    """Reserve GPU development server(s)

    Creates a reservation for GPU-enabled development environment with SSH access.
    The environment includes PyTorch, CUDA, and common ML tools pre-installed.

    \b
    Interactive Mode (NEW):
        gpu-dev reserve                          # Interactive mode - guided setup

    The interactive mode will:
    - Show GPU availability table
    - Let you select GPU type with arrow keys
    - Choose number of GPUs
    - Select duration with presets
    - Optional Jupyter Lab and naming

    \b
    Command-line Mode:
        gpu-dev reserve -g 4 -h 2.5             # 4 GPUs for 2.5 hours
        gpu-dev reserve -g 8 -h 12 -n "training" # 8 GPUs, named reservation
        gpu-dev reserve --jupyter                # Include Jupyter Lab access
        gpu-dev reserve --gpu-type h200 -g 2    # 2 H200 GPUs
        gpu-dev reserve -g 16 --distributed     # 16 GPUs (2 nodes), required for multinode

    GPU Options:
        Single-node: 1, 2, 4, 8 GPUs (depending on GPU type)
        Multinode: Multiples of max GPUs per node (e.g., 16=2×8, 24=3×8 for H100)

    Authentication: Uses your AWS credentials and GitHub SSH keys
    """
    try:
        # Handle --disk none (case insensitive) to explicitly request no persistent disk
        explicit_no_disk_from_param = False
        if disk and disk.lower() == "none":
            explicit_no_disk_from_param = True
            disk = None

        # Determine if we should use interactive mode
        use_interactive = interactive
        if use_interactive is None:
            # Auto-detect: use interactive if no key parameters provided
            # For CPU instances, gpus parameter is optional (defaults to 0)
            gpu_required = gpus is None and (
                gpu_type is None or not gpu_type.lower().startswith("cpu-"))
            use_interactive = (
                gpu_required or gpu_type is None or hours is None
            ) and check_interactive_support()

        # GPU config for validation (includes CPU-only instances)
        gpu_configs = {
            "t4": {"max_gpus": 4, "instance_type": "g4dn.12xlarge"},
            "l4": {"max_gpus": 4, "instance_type": "g6.12xlarge"},
            "a10g": {"max_gpus": 4, "instance_type": "g5.12xlarge"},
            "t4-small": {"max_gpus": 1, "instance_type": "g4dn.xlarge"},
            "a100": {"max_gpus": 8, "instance_type": "p4d.24xlarge"},
            "h100": {"max_gpus": 8, "instance_type": "p5.48xlarge"},
            "h200": {"max_gpus": 8, "instance_type": "p5e.48xlarge"},
            "b200": {"max_gpus": 8, "instance_type": "p6-b200.48xlarge"},
            "cpu-arm": {"max_gpus": 0, "instance_type": "c7g.4xlarge"},
            "cpu-x86": {"max_gpus": 0, "instance_type": "c7i.4xlarge"},
        }

        # Early validation of GPU type to extract max_gpus (needed for disk selection)
        if gpu_type:
            gpu_type = gpu_type.lower()
            if gpu_type not in gpu_configs:
                valid_types = ", ".join(sorted(gpu_configs.keys()))
                rprint(
                    f"[red]❌ Invalid GPU type '{gpu_type}'. Valid types: {valid_types}[/red]"
                )
                return
            max_gpus = gpu_configs[gpu_type]["max_gpus"]
        else:
            max_gpus = None  # Will be set later in interactive mode

        if use_interactive:
            # Interactive mode - gather parameters interactively
            rprint("[cyan]🎯 Interactive reservation mode[/cyan]")
            rprint(
                "[dim]Use --no-interactive flag to disable interactive mode[/dim]\n")

            # Setup config early for availability check
            with Live(
                Spinner("dots", text="📡 Loading GPU availability..."), console=console
            ) as live:
                config = load_config()
                try:
                    user_info = authenticate_user(config)
                except RuntimeError as e:
                    live.stop()
                    rprint(f"[red]❌ {str(e)}[/red]")
                    return

                # Validate SSH key matches configured GitHub username
                live.update(Spinner("dots", text="🔐 Validating SSH key..."))
                if not _validate_ssh_key_or_exit(config, live):
                    return

                live.update(
                    Spinner("dots", text="📡 Loading GPU availability..."))
                reservation_mgr = ReservationManager(config)
                availability_info = reservation_mgr.get_gpu_availability_by_type()

            live.stop()

            if not availability_info:
                rprint("[red]❌ Could not get GPU availability information[/red]")
                return

            # Interactive GPU type selection
            if gpu_type is None:
                gpu_type = select_gpu_type_interactive(availability_info)
                if gpu_type is None:
                    rprint("[yellow]Reservation cancelled.[/yellow]")
                    return

            # Interactive GPU count selection
            if gpus is None:
                gpu_type_lower = gpu_type.lower()
                if gpu_type_lower not in gpu_configs:
                    rprint(f"[red]❌ Invalid GPU type '{gpu_type}'[/red]")
                    return

                max_gpus = gpu_configs[gpu_type_lower]["max_gpus"]
                gpu_count = select_gpu_count_interactive(
                    gpu_type_lower, max_gpus)
                if gpu_count is None:
                    rprint("[yellow]Reservation cancelled.[/yellow]")
                    return

                # Show distributed warning for interactive multinode selections (always show)
                if gpu_count > max_gpus:
                    num_nodes = gpu_count // max_gpus
                    rprint(
                        f"\n[yellow]⚠️  You selected {gpu_count} GPUs. This is supported for distributed workflows.[/yellow]")
                    rprint(
                        f"[yellow]This will reserve {num_nodes} pods that have:[/yellow]")
                    rprint("[yellow]• A shared network drive[/yellow]")
                    rprint("[yellow]• Network connectivity to each other[/yellow]")
                    rprint(
                        f"[yellow]• Hostname resolution (<podname>-headless.gpu-dev.svc.cluster.local)[/yellow]")
                    rprint(
                        f"[yellow]• Master port 29500 available on all nodes[/yellow]\n")

                    try:
                        choice = click.confirm(
                            "Do you want to continue?", default=False)
                        if not choice:
                            rprint(
                                "[yellow]Reservation cancelled by user[/yellow]")
                            return
                    except (KeyboardInterrupt, click.Abort):
                        rprint(
                            "\n[yellow]Reservation cancelled by user[/yellow]")
                        return
            else:
                gpu_count = int(gpus)

            # Track if user explicitly requests no persistent disk
            explicit_no_disk = False

            # Interactive disk selection (if not multinode - only master node gets persistent disk)
            # This comes BEFORE duration so user knows what they're reserving
            if disk is None and gpu_count <= max_gpus:  # Single node only
                disk = select_disk_interactive(user_info["user_id"], config)
                # Check if user cancelled
                if disk == "__cancelled__":
                    rprint("[yellow]Reservation cancelled.[/yellow]")
                    return
                # Check if user explicitly chose "no disk"
                if disk == "__no_disk__":
                    explicit_no_disk = True
                    disk = None

            # Interactive duration selection
            if hours is None:
                hours = select_duration_interactive()
                if hours is None:
                    rprint("[yellow]Reservation cancelled.[/yellow]")
                    return

            # Interactive Jupyter selection (if not already set via flag)
            if not jupyter:  # Only ask if not already enabled via flag
                jupyter_interactive = select_jupyter_interactive()
                if jupyter_interactive is None:
                    rprint("[yellow]Reservation cancelled.[/yellow]")
                    return
                jupyter = jupyter_interactive

            # Interactive name selection
            if name is None:
                name = ask_name_interactive()
                # name can be None, that's fine

        else:
            # Non-interactive mode - use defaults and validate
            if gpu_type is None:
                gpu_type = "a100"
            if hours is None:
                hours = 8.0

            # Set default GPU count based on GPU type
            if gpus is None:
                if gpu_type and gpu_type.lower().startswith("cpu-"):
                    gpus = "0"  # CPU instances default to 0 GPUs
                else:
                    gpus = "1"  # GPU instances default to 1 GPU

            gpu_count = int(gpus)

            # Non-interactive disk selection (if not specified via flag)
            # Only for single-node reservations
            if disk is None and max_gpus is not None and gpu_count <= max_gpus:
                # In non-interactive mode, check if terminal supports interactive prompts
                if check_interactive_support():
                    # Load config and authenticate if not already done
                    if 'config' not in locals():
                        config = load_config()
                        try:
                            user_info = authenticate_user(config)
                        except RuntimeError as e:
                            rprint(f"[red]❌ {str(e)}[/red]")
                            return
                    disk = select_disk_interactive(user_info["user_id"], config)
                    # Check if user cancelled
                    if disk == "__cancelled__":
                        rprint("[yellow]Reservation cancelled.[/yellow]")
                        return
                    # Check if user explicitly chose "no disk"
                    if disk == "__no_disk__":
                        explicit_no_disk = True
                        disk = None
                # Otherwise leave disk as None (no persistent disk)

        # Validate GPU type and count (for both modes)
        # GPU type already validated earlier, just extract max_gpus if not already set
        if max_gpus is None:
            gpu_type = gpu_type.lower()
            if gpu_type not in gpu_configs:
                valid_types = ", ".join(sorted(gpu_configs.keys()))
                rprint(
                    f"[red]❌ Invalid GPU type '{gpu_type}'. Valid types: {valid_types}[/red]"
                )
                return
            max_gpus = gpu_configs[gpu_type]["max_gpus"]
        elif gpu_type:
            gpu_type = gpu_type.lower()  # Ensure normalized

        # Special validation for CPU-only instances
        if gpu_type.startswith("cpu-"):
            if gpu_count != 0:
                rprint(
                    f"[red]❌ CPU-only instances must have --gpus=0 or omit --gpus, not {gpu_count}[/red]")
                return
        elif gpu_count == 0:
            rprint(
                f"[red]❌ GPU type '{gpu_type}' must have --gpus > 0. Use cpu-arm or cpu-x86 for CPU-only instances[/red]")
            return

        # Check if this is a multinode request
        if gpu_count > max_gpus:
            # Validate that it's a valid multiple for multinode
            if gpu_count % max_gpus != 0:
                rprint(
                    f"[red]❌ For multinode deployments, GPU count must be a multiple of {max_gpus} (max per node for {gpu_type})[/red]"
                )
                rprint(
                    f"[yellow]Valid counts: {max_gpus}, {max_gpus*2}, {max_gpus*3}, etc.[/yellow]")
                return

            # Calculate number of nodes needed
            num_nodes = gpu_count // max_gpus

            # For non-interactive mode, require --distributed flag
            if not use_interactive and not distributed:
                rprint(
                    f"\n[red]❌ Multinode GPU reservations require the --distributed flag[/red]")
                rprint(
                    f"[yellow]You requested {gpu_count} GPUs ({num_nodes} nodes × {max_gpus} GPUs)[/yellow]")
                rprint(f"[yellow]This creates a distributed setup with:[/yellow]")
                rprint("[yellow]• Shared network drive between nodes[/yellow]")
                rprint("[yellow]• Network connectivity between pods[/yellow]")
                rprint(
                    f"[yellow]• Hostname resolution (<podname>-headless.gpu-dev.svc.cluster.local)[/yellow]")
                rprint(
                    f"[yellow]• Master port 29500 available on all nodes[/yellow]")
                rprint(
                    f"\n[cyan]Add --distributed to proceed: gpu-dev reserve -g {gpu_count} --distributed[/cyan]")
                return

        # Validate parameters
        if hours > 24:
            rprint("[red]❌ Maximum reservation time is 24 hours[/red]")
            return

        if hours < 0.0833:  # Less than 5 minutes
            rprint(
                "[red]❌ Minimum reservation time is 5 minutes (0.0833 hours)[/red]")
            return

        # Validate Docker options
        if dockerfile and dockerimage:
            rprint("[red]❌ Cannot specify both --dockerfile and --dockerimage[/red]")
            return

        # Process Dockerfile if provided
        dockerfile_s3_key = None
        if dockerfile:
            try:
                import os
                import tarfile
                import tempfile
                import uuid

                # Check file size (512KB limit for individual Dockerfile)
                file_size = os.path.getsize(dockerfile)
                if file_size > 512 * 1024:
                    rprint(
                        f"[red]❌ Dockerfile too large: {file_size} bytes (max 512KB)[/red]")
                    return

                # Create build context (Dockerfile + any files in same directory)
                dockerfile_dir = os.path.dirname(os.path.abspath(dockerfile))
                dockerfile_name = os.path.basename(dockerfile)

                rprint(
                    f"[cyan]📦 Creating build context from {dockerfile_dir}[/cyan]")

                # Create a temporary tar.gz with the build context
                with tempfile.NamedTemporaryFile(suffix='.tar.gz', delete=False) as temp_tar:
                    with tarfile.open(temp_tar.name, 'w:gz') as tar:
                        # Add all files from the Dockerfile directory
                        for root, dirs, files in os.walk(dockerfile_dir):
                            for file in files:
                                file_path = os.path.join(root, file)
                                # Calculate relative path from dockerfile_dir
                                arcname = os.path.relpath(
                                    file_path, dockerfile_dir)
                                tar.add(file_path, arcname=arcname)

                        # Ensure Dockerfile is at root with standard name if needed
                        if dockerfile_name.lower() != 'dockerfile':
                            dockerfile_path = os.path.join(
                                dockerfile_dir, dockerfile_name)
                            tar.add(dockerfile_path, arcname='Dockerfile')

                    # Check compressed size limit (SQS has 1 MiB limit, base64 adds ~33% overhead)
                    compressed_size = os.path.getsize(temp_tar.name)
                    # ~700KB to allow for base64 overhead and other message fields
                    max_tar_size = 700 * 1024
                    if compressed_size > max_tar_size:
                        os.unlink(temp_tar.name)
                        rprint(
                            f"[red]❌ Build context too large: {compressed_size} bytes (max ~700KB compressed)[/red]")
                        return

                    # Base64 encode the tar.gz for SQS message
                    import base64
                    with open(temp_tar.name, 'rb') as f:
                        build_context_data = base64.b64encode(
                            f.read()).decode('utf-8')

                    dockerfile_s3_key = build_context_data  # Pass base64 data instead of S3 key

                    # Cleanup temp file
                    os.unlink(temp_tar.name)

                    rprint(
                        f"[green]✅ Build context prepared: {compressed_size} bytes compressed[/green]")

            except Exception as e:
                rprint(f"[red]❌ Error processing Dockerfile: {str(e)}[/red]")
                return

        # Use a single spinner context for the entire process
        with Live(
            Spinner("dots", text="📡 Starting reservation process..."), console=console
        ) as live:
            # Setup config and reservation manager
            if use_interactive:
                # Already have config, user_info, and reservation_mgr from interactive setup
                pass
            else:
                # Load config for non-interactive mode
                live.update(
                    Spinner("dots", text="📡 Contacting reservation service...")
                )
                config = load_config()

                live.update(Spinner("dots", text="📡 Authenticating..."))

                # Authenticate using AWS credentials - if you can call AWS, you're authorized
                try:
                    user_info = authenticate_user(config)
                except RuntimeError as e:
                    live.stop()
                    rprint(f"[red]❌ {str(e)}[/red]")
                    return

                # Validate SSH key matches configured GitHub username
                live.update(Spinner("dots", text="🔐 Validating SSH key..."))
                if not _validate_ssh_key_or_exit(config, live):
                    return

                # Track if user explicitly requests no persistent disk
                explicit_no_disk = False

                # Validate disk if specified
                if disk:
                    from .disks import list_disks
                    existing_disks = list_disks(user_info["user_id"], config)
                    disk_names = [d["name"] for d in existing_disks]

                    if disk not in disk_names:
                        # Disk doesn't exist, ask for confirmation
                        live.stop()
                        rprint(f"\n[yellow]⚠️  Disk '{disk}' does not exist[/yellow]")

                        # Check if we can prompt for confirmation
                        if check_interactive_support():
                            from rich.prompt import Confirm
                            create_disk = Confirm.ask(
                                f"Do you want to create a new disk named '{disk}'?",
                                default=False
                            )

                            if not create_disk:
                                rprint("[yellow]Reservation cancelled[/yellow]")
                                return

                            rprint(f"[cyan]✓ Will create new disk '{disk}' during reservation[/cyan]\n")
                        else:
                            # Non-interactive mode, cannot prompt
                            rprint(f"[red]❌ Disk '{disk}' does not exist[/red]")
                            rprint(f"[yellow]Available disks: {', '.join(disk_names) if disk_names else 'none'}[/yellow]")
                            rprint(f"[yellow]Create the disk first: gpu-dev disk create {disk}[/yellow]")
                            return

                        live.start()
                    else:
                        # Disk exists, check if it's in use
                        from .disks import get_disk_in_use_status
                        disk_info = next((d for d in existing_disks if d['name'] == disk), None)

                        if disk_info and disk_info['in_use']:
                            live.stop()
                            res_id = disk_info.get('reservation_id', 'unknown')
                            rprint(f"\n[yellow]⚠️  Disk '{disk}' is currently in use by reservation {res_id[:8]}[/yellow]")

                            # Check if we can prompt for alternative
                            if check_interactive_support():
                                import questionary
                                from .interactive import custom_style

                                # Build choices
                                choices = []

                                # Get available disks (exclude in-use and deleted disks)
                                available_disks = [d for d in existing_disks if not d['in_use'] and not d.get('is_deleted', False)]

                                if available_disks:
                                    choices.append(questionary.Separator("=== Available Disks ==="))
                                    for d in available_disks:
                                        display = f"{d['name']} ({d['size_gb']}GB, {d['snapshot_count']} snapshots)"
                                        choices.append(questionary.Choice(
                                            title=display,
                                            value=("select", d['name'])
                                        ))

                                choices.append(questionary.Separator("=== Options ==="))
                                choices.append(questionary.Choice(
                                    title="Create a new disk",
                                    value=("create", None)
                                ))
                                choices.append(questionary.Choice(
                                    title="Continue without persistent disk (temporary storage)",
                                    value=("no_disk", None)
                                ))
                                choices.append(questionary.Choice(
                                    title="Cancel reservation",
                                    value=("cancel", None)
                                ))

                                answer = questionary.select(
                                    "What would you like to do?",
                                    choices=choices,
                                    style=custom_style
                                ).ask()

                                if not answer or answer[0] == "cancel":
                                    rprint("[yellow]Reservation cancelled[/yellow]")
                                    return

                                action, value = answer

                                if action == "select":
                                    disk = value
                                    rprint(f"[cyan]✓ Using disk '{disk}'[/cyan]\n")
                                elif action == "create":
                                    from rich.prompt import Prompt
                                    new_disk_name = Prompt.ask("Enter new disk name")
                                    disk = new_disk_name
                                    rprint(f"[cyan]✓ Will create new disk '{disk}' during reservation[/cyan]\n")
                                elif action == "no_disk":
                                    disk = None
                                    explicit_no_disk = True
                                    rprint("[cyan]✓ Continuing without persistent disk (temporary storage)[/cyan]\n")

                                live.start()
                            else:
                                # Non-interactive mode, cannot prompt
                                rprint(f"[red]❌ Disk '{disk}' is already in use[/red]")
                                rprint(f"[yellow]Use a different disk or wait for the reservation to end[/yellow]")
                                return

                live.update(
                    Spinner("dots", text="📡 Setting up reservation manager...")
                )
                reservation_mgr = ReservationManager(config)

<<<<<<< HEAD
            # Submit reservation request
            live.update(
                Spinner("dots", text="📡 Submitting reservation request...")
            )

            # Set no_persistent_disk flag based on user choice
            # True if user explicitly chose "Continue without persistent disk" or --disk none
            no_persistent_disk = (
                explicit_no_disk_from_param or
                ('explicit_no_disk' in locals() and explicit_no_disk)
            )
=======
            # Determine if this is multinode and submit appropriate reservation
            # If user confirmed to continue without persistent disk, set flag
            # --no-persist explicitly disables persistent disk
            no_persistent_disk = no_persist or bool(persistent_reservations)
>>>>>>> bba39cfb

            max_gpus = gpu_configs[gpu_type]["max_gpus"]
            if gpu_count > max_gpus:
                # Multinode reservation
                num_nodes = gpu_count // max_gpus
                live.update(
                    Spinner(
                        "dots", text=f"📡 Submitting multinode reservation ({num_nodes} nodes)...")
                )
                reservation_ids = reservation_mgr.create_multinode_reservation(
                    user_id=user_info["user_id"],
                    gpu_count=gpu_count,
                    gpu_type=gpu_type,
                    duration_hours=hours,
                    name=name,
                    github_user=user_info["github_user"],
                    jupyter_enabled=jupyter,
                    recreate_env=recreate_env,
                    dockerfile=dockerfile_s3_key,
                    dockerimage=dockerimage,
                    no_persistent_disk=no_persistent_disk,
                    preserve_entrypoint=preserve_entrypoint,
                    disk_name=disk,
                )
            else:
                # Single node reservation
                reservation_id = reservation_mgr.create_reservation(
                    user_id=user_info["user_id"],
                    gpu_count=gpu_count,
                    gpu_type=gpu_type,
                    duration_hours=hours,
                    name=name,
                    github_user=user_info["github_user"],
                    jupyter_enabled=jupyter,
                    recreate_env=recreate_env,
                    dockerfile=dockerfile_s3_key,
                    dockerimage=dockerimage,
                    no_persistent_disk=no_persistent_disk,
                    preserve_entrypoint=preserve_entrypoint,
                    disk_name=disk,
                )
                reservation_ids = [reservation_id] if reservation_id else None

        if reservation_ids:
            if len(reservation_ids) > 1:
                rprint(
                    f"[green]✅ Multinode reservation submitted: {len(reservation_ids)} nodes requested[/green]"
                )
                # Poll for multinode completion
                completed_reservations = reservation_mgr.wait_for_multinode_reservation_completion(
                    reservation_ids=reservation_ids, timeout_minutes=None, verbose=verbose
                )

                if not completed_reservations:
                    rprint(
                        f"[yellow]💡 Use 'gpu-dev show' to check multinode reservation status[/yellow]"
                    )
                else:
                    # Show connection details for all nodes
                    rprint(
                        f"\n[green]🎉 All {len(reservation_ids)} nodes are ready![/green]")
                    for i, reservation in enumerate(completed_reservations):
                        rprint(
                            f"\n[cyan]━━━ Node {i+1}/{len(reservation_ids)} ━━━[/cyan]")
                        # Convert raw reservation data to connection_info format expected by _show_single_reservation
                        try:
                            reservation_id = reservation.get(
                                "reservation_id", "")
                            connection_info = reservation_mgr.get_connection_info(
                                reservation_id, user_info["user_id"])
                            if connection_info:
                                _show_single_reservation(connection_info)
                            else:
                                rprint(
                                    f"[red]❌ Could not get connection info for {reservation_id[:8]}[/red]")
                        except Exception as e:
                            rprint(f"[red]❌ Error: {str(e)}[/red]")
            else:
                rprint(
                    f"[green]✅ Reservation request submitted: {reservation_ids[0][:8]}...[/green]"
                )
                # Poll for single node completion (SSH config is always created)
                completed_reservation = reservation_mgr.wait_for_reservation_completion(
                    reservation_id=reservation_ids[0], timeout_minutes=None, verbose=verbose
                )

                if not completed_reservation:
                    rprint(
                        f"[yellow]💡 Use 'gpu-dev show {reservation_ids[0][:8]}' to check connection details later[/yellow]"
                    )
        else:
            rprint("[red]❌ Failed to create reservation[/red]")

    except Exception as e:
        rprint(f"[red]❌ Error: {str(e)}[/red]")


@main.command()
@click.option(
    "--user",
    "-u",
    type=str,
    help='Show reservations for specific user (use "all" for all users, default: current user)',
)
@click.option(
    "--status",
    "-s",
    type=str,
    help='Filter by status (comma-separated, default: active,preparing,queued,pending). Use "all" for all statuses. Available: active,preparing,queued,pending,expired,cancelled,failed,all',
)
@click.option(
    "--details",
    "-d",
    is_flag=True,
    help="Show additional details including CLI version used for reservation",
)
@click.option(
    "--watch",
    "-w",
    is_flag=True,
    help="Watch mode: continuously update the list every 2 seconds (exit with Ctrl+C)",
)
@click.pass_context
def list(ctx: click.Context, user: Optional[str], status: Optional[str], details: bool = False, watch: bool = False) -> bool:
    """List GPU reservations (shows in-progress + recent failed reservations by default)

    By default, shows your in-progress reservations (active, preparing, queued, pending)
    plus recent failed/cancelled reservations (last hour).
    Use --user all to see all users' reservations.
    Use --status to filter by specific statuses.
    Use --watch to continuously monitor reservations (refreshes every 2 seconds).

    \b
    Examples:
        gpu-dev list                             # Your in-progress reservations
        gpu-dev list --watch                     # Watch mode - continuously refresh
        gpu-dev list --user all                 # All users' in-progress reservations
        gpu-dev list --status expired           # Your expired reservations
        gpu-dev list --status active,expired    # Your active + expired
        gpu-dev list --status all               # All your reservations (any status)
        gpu-dev list --user all --status all    # All reservations for all users

    Available statuses: active, preparing, queued, pending, expired, cancelled, failed, all
    """

    def fetch_and_display_reservations(first_load: bool = False) -> bool:
        """Fetch and display reservations. Returns True on success, False on error."""
        try:
            config = load_config()

            # Authenticate using AWS credentials
            try:
                user_info = authenticate_user(config)
                current_user = user_info["user_id"]
                reservation_mgr = ReservationManager(config)

                # Determine user filter
                if user == "all":
                    user_filter = None  # Show all users
                elif user:
                    user_filter = user  # Show specific user
                else:
                    # Show only current user (default)
                    user_filter = current_user

                # Determine status filter
                if status:
                    # Handle special "all" case
                    if status.strip().lower() == "all":
                        statuses_to_include = None  # None means all statuses
                    else:
                        # Parse comma-separated statuses and validate
                        requested_statuses = [s.strip()
                                              for s in status.split(",")]
                        valid_statuses = [
                            "active",
                            "preparing",
                            "queued",
                            "pending",
                            "expired",
                            "cancelled",
                            "failed",
                        ]

                        # Validate all requested statuses
                        invalid_statuses = [
                            s for s in requested_statuses if s not in valid_statuses
                        ]
                        if invalid_statuses:
                            rprint(
                                f"[red]❌ Invalid status(es): {', '.join(invalid_statuses)}[/red]"
                            )
                            rprint(
                                f"[yellow]Valid statuses: {', '.join(valid_statuses)}, all[/yellow]"
                            )
                            return False

                        statuses_to_include = requested_statuses
                else:
                    # Default: in-progress + recent failures (last hour)
                    statuses_to_include = [
                        "active", "preparing", "queued", "pending", "failed", "cancelled"]

                reservations = reservation_mgr.list_reservations(
                    user_filter=user_filter, statuses_to_include=statuses_to_include
                )
            except RuntimeError as e:
                rprint(f"[red]❌ {str(e)}[/red]")
                return False

            # Filter failed/cancelled reservations to only show recent ones (last hour)
            if not status or "all" not in (status.split(",") if status else []):
                # Only apply time filtering when using default filters (not when user specifies --status)
                from datetime import datetime, timezone, timedelta
                now = datetime.now(timezone.utc)
                one_hour_ago = now - timedelta(hours=1)

                filtered_reservations = []
                for reservation in reservations:
                    reservation_status = reservation.get("status", "unknown")
                    if reservation_status in ["active", "preparing", "queued", "pending"]:
                        # Always show active/pending reservations
                        filtered_reservations.append(reservation)
                    elif reservation_status in ["failed", "cancelled"]:
                        # Only show failed/cancelled from last hour
                        created_at = reservation.get("created_at")
                        if created_at:
                            try:
                                if isinstance(created_at, str):
                                    if created_at.endswith("Z"):
                                        created_dt = datetime.fromisoformat(
                                            created_at.replace("Z", "+00:00"))
                                    elif "+" in created_at or created_at.endswith("00:00"):
                                        created_dt = datetime.fromisoformat(
                                            created_at)
                                    else:
                                        naive_dt = datetime.fromisoformat(
                                            created_at)
                                        created_dt = naive_dt.replace(
                                            tzinfo=timezone.utc)
                                else:
                                    created_dt = datetime.fromtimestamp(
                                        created_at, tz=timezone.utc)

                                if created_dt >= one_hour_ago:
                                    filtered_reservations.append(reservation)
                            except (ValueError, TypeError):
                                # If timestamp parsing fails, include it to be safe
                                filtered_reservations.append(reservation)
                    else:
                        # Include other statuses as-is
                        filtered_reservations.append(reservation)

                reservations = filtered_reservations

            if not reservations:
                rprint("[yellow]📋 No reservations found[/yellow]")
                return True

            # Sort reservations to show successful/pending ones at the bottom
            def sort_key(reservation):
                status = reservation.get("status", "unknown")
                # Priority order: failed first, cancelled/expired middle, active/preparing/queued/pending last
                if status == "failed":
                    return 0  # Show first (most important)
                elif status in ["cancelled", "expired"]:
                    return 1  # Show second (less urgent but still notable)
                elif status in ["active", "preparing", "queued", "pending"]:
                    return 2  # Show last (current work)
                else:
                    return 1.5  # Unknown statuses between cancelled and active

            reservations = sorted(reservations, key=sort_key)

            # Create table with enhanced columns for queue info
            table = Table(title="GPU Reservations")
            table.add_column("ID", style="cyan", no_wrap=True)
            table.add_column("User", style="green")
            table.add_column("GPUs", style="magenta")
            table.add_column("Status")
            table.add_column("Storage", style="dim", no_wrap=True)
            table.add_column("Queue Info", style="cyan")
            table.add_column("Created", style="blue")
            table.add_column("Expires/ETA", style="red")
            if details:
                table.add_column("CLI Ver", style="dim", no_wrap=True)
                table.add_column("Lambda Ver", style="dim", no_wrap=True)

            for reservation in reservations:
                try:
                    # Safely get reservation data with defaults
                    reservation_id = reservation.get(
                        "reservation_id", "unknown")
                    user_id = reservation.get("user_id", "unknown")
                    gpu_count = reservation.get("gpu_count", 1)
                    gpu_type = reservation.get("gpu_type", "unknown")
                    res_status = reservation.get("status", "unknown")
                    created_at = reservation.get("created_at", "N/A")

                    # Extract persistent disk info for storage indicator
                    ebs_volume_id = reservation.get("ebs_volume_id", None)

                    # Format user display (part before @)
                    user_display = user_id
                    if "@" in user_id:
                        user_display = user_id.split("@")[0]

                    # Format GPU information
                    if gpu_type and gpu_type not in ["unknown", "Unknown"]:
                        # For CPU nodes (gpu_count = 0), show just the type
                        if gpu_count == 0:
                            gpu_display = gpu_type
                        else:
                            gpu_display = f"{gpu_count}x {gpu_type}"
                    else:
                        gpu_display = str(gpu_count)

                    # Format expiration time or ETA
                    expires_at = reservation.get("expires_at", "N/A")

                    if res_status == "active" and expires_at != "N/A":
                        from datetime import datetime

                        try:
                            if isinstance(expires_at, str):
                                # Handle different ISO format variations
                                if expires_at.endswith("Z"):
                                    # Format: 2025-01-11T23:30:00Z
                                    expires_dt_utc = datetime.fromisoformat(
                                        expires_at.replace("Z", "+00:00")
                                    )
                                elif "+" in expires_at or expires_at.endswith("00:00"):
                                    # Format: 2025-01-11T23:30:00+00:00
                                    expires_dt_utc = datetime.fromisoformat(
                                        expires_at)
                                else:
                                    # Format: 2025-01-11T23:30:00 (naive datetime, assume UTC)
                                    from datetime import timezone

                                    naive_dt = datetime.fromisoformat(
                                        expires_at)
                                    expires_dt_utc = naive_dt.replace(
                                        tzinfo=timezone.utc)

                                expires_dt = (
                                    expires_dt_utc.astimezone()
                                )  # Convert to local timezone
                            else:
                                # Legacy Unix timestamp (backward compatibility)
                                expires_dt = datetime.fromtimestamp(expires_at)
                            expires_formatted = expires_dt.strftime(
                                "%m-%d %H:%M")
                        except (ValueError, TypeError):
                            expires_formatted = "Invalid"
                    elif res_status in ["queued", "pending"]:
                        # Show estimated wait time if available
                        estimated_wait = reservation.get(
                            "estimated_wait_minutes", "?")
                        if estimated_wait != "?" and estimated_wait is not None:
                            expires_formatted = f"~{estimated_wait}min"
                        else:
                            expires_formatted = "Calculating..."
                    else:
                        expires_formatted = "N/A"

                    # Format queue info for queued reservations
                    queue_info = ""
                    if res_status in ["queued", "pending"]:
                        queue_position = reservation.get("queue_position", "?")
                        estimated_wait = reservation.get(
                            "estimated_wait_minutes", "?")
                        if queue_position != "?" and queue_position is not None:
                            queue_info = f"#{queue_position}"
                            if estimated_wait != "?" and estimated_wait is not None:
                                queue_info += f" (~{estimated_wait}min)"
                        else:
                            queue_info = "Calculating..."
                    elif res_status == "active":
                        # Show SSH connection hint for active reservations
                        ssh_command = reservation.get("ssh_command", "")
                        if ssh_command and "dev@" in ssh_command:
                            try:
                                node_info = (
                                    ssh_command.split("dev@")[1].split()[0]
                                    if "dev@" in ssh_command
                                    else "Ready"
                                )
                                queue_info = f"Ready: {node_info}"
                            except (IndexError, AttributeError):
                                queue_info = "Ready"
                        else:
                            queue_info = "Ready"

                    # Format storage indicator - show disk name if available
                    disk_name = reservation.get("disk_name")
                    if disk_name:
                        storage_display = f"disk: {disk_name}"
                    elif ebs_volume_id and ebs_volume_id.strip():
                        storage_display = "persistent"
                    else:
                        storage_display = "temporary"

                    # Format created_at datetime (similar to expires formatting)
                    created_formatted = "N/A"
                    if created_at and created_at != "N/A":
                        try:
                            from datetime import datetime

                            if isinstance(created_at, str):
                                # Handle different ISO format variations
                                if created_at.endswith("Z"):
                                    created_dt_utc = datetime.fromisoformat(
                                        created_at.replace("Z", "+00:00")
                                    )
                                elif "+" in created_at or created_at.endswith("00:00"):
                                    created_dt_utc = datetime.fromisoformat(
                                        created_at)
                                else:
                                    # Assume naive datetime is UTC
                                    from datetime import timezone

                                    naive_dt = datetime.fromisoformat(
                                        created_at)
                                    created_dt_utc = naive_dt.replace(
                                        tzinfo=timezone.utc)

                                created_dt = created_dt_utc.astimezone()  # Convert to local
                                created_formatted = created_dt.strftime(
                                    "%m-%d %H:%M")
                            else:
                                # Legacy timestamp
                                created_dt = datetime.fromtimestamp(created_at)
                                created_formatted = created_dt.strftime(
                                    "%m-%d %H:%M")
                        except (ValueError, TypeError):
                            # Fallback to old format
                            if len(str(created_at)) > 10:
                                created_formatted = str(created_at)[:10]
                            else:
                                created_formatted = str(created_at)

                    # Check for OOM events
                    oom_count = reservation.get("oom_count", 0)
                    if oom_count:
                        oom_count = int(oom_count)

                    # Add color coding to status and determine if whole row should be dimmed
                    dim_row = False
                    if res_status == "failed":
                        status_display = f"[red]{res_status}[/red]"
                    elif res_status in ["cancelled", "expired"]:
                        status_display = f"[dim]{res_status}[/dim]"
                        dim_row = True  # Grey out entire row for cancelled/expired
                    elif res_status in ["queued", "pending", "preparing"]:
                        status_display = f"[yellow]{res_status}[/yellow]"
                    elif res_status == "active":
                        if oom_count > 0:
                            # Show OOM indicator for active reservations that have OOMed
                            status_display = f"[green]{res_status}[/green] [red](OOM x{oom_count})[/red]"
                        else:
                            status_display = f"[green]{res_status}[/green]"
                    else:
                        # No color for unknown statuses
                        status_display = str(res_status)

                    # Extract CLI and Lambda versions if details flag is set
                    cli_version_display = ""
                    lambda_version_display = ""
                    if details:
                        cli_version = reservation.get("cli_version", "")
                        cli_version_display = cli_version if cli_version else "<0.2.5"

                        lambda_version = reservation.get("lambda_version", "")
                        lambda_version_display = lambda_version if lambda_version else "<0.2.6"

                    # Apply dimming to entire row for cancelled/expired reservations
                    row_data = [
                        f"[dim]{str(reservation_id)[:8]}[/dim]" if dim_row else str(
                            reservation_id)[:8],
                        f"[dim]{user_display}[/dim]" if dim_row else user_display,
                        f"[dim]{gpu_display}[/dim]" if dim_row else gpu_display,
                        status_display,
                        f"[dim]{storage_display}[/dim]" if dim_row else storage_display,
                        f"[dim]{queue_info}[/dim]" if dim_row else queue_info,
                        f"[dim]{created_formatted}[/dim]" if dim_row else created_formatted,
                        f"[dim]{expires_formatted}[/dim]" if dim_row else expires_formatted,
                    ]

                    if details:
                        row_data.append(
                            f"[dim]{cli_version_display}[/dim]" if dim_row else cli_version_display)
                        row_data.append(
                            f"[dim]{lambda_version_display}[/dim]" if dim_row else lambda_version_display)

                    table.add_row(*row_data)

                except Exception as row_error:
                    # Skip malformed reservations but log the error
                    rprint(
                        f"[yellow]⚠️  Skipping malformed reservation: {str(row_error)}[/yellow]"
                    )
                    continue

            console.print(table)
            return True

        except Exception as e:
            rprint(f"[red]❌ Error in list command: {str(e)}[/red]")
            # Debug info for troubleshooting
            import traceback

            rprint(f"[dim]Debug traceback: {traceback.format_exc()}[/dim]")
            return False

    # Watch mode: continuously refresh the list
    if watch:
        import time
        from datetime import datetime
        from rich.console import Group

        try:
            config = load_config()
            # Authenticate once at the start
            try:
                user_info = authenticate_user(config)
                reservation_mgr = ReservationManager(config)
            except RuntimeError as e:
                rprint(f"[red]❌ {str(e)}[/red]")
                return False

            # Use Live display to avoid flickering
            with Live(console=console, refresh_per_second=4) as live:
                while True:
                    try:
                        # Get current timestamp
                        current_time = datetime.now().strftime("%Y-%m-%d %H:%M:%S")

                        # Determine user filter
                        if user == "all":
                            user_filter = None
                        elif user:
                            user_filter = user
                        else:
                            user_filter = user_info["user_id"]

                        # Determine status filter
                        if status:
                            if status.strip().lower() == "all":
                                statuses_to_include = None
                            else:
                                statuses_to_include = [s.strip() for s in status.split(",")]
                        else:
                            statuses_to_include = ["active", "preparing", "queued", "pending", "failed", "cancelled"]

                        # Fetch reservations
                        reservations = reservation_mgr.list_reservations(
                            user_filter=user_filter, statuses_to_include=statuses_to_include
                        )

                        # Apply time filtering for failed/cancelled
                        if not status or "all" not in (status.split(",") if status else []):
                            from datetime import timezone, timedelta
                            now = datetime.now(timezone.utc)
                            one_hour_ago = now - timedelta(hours=1)

                            filtered_reservations = []
                            for reservation in reservations:
                                reservation_status = reservation.get("status", "unknown")
                                if reservation_status in ["active", "preparing", "queued", "pending"]:
                                    filtered_reservations.append(reservation)
                                elif reservation_status in ["failed", "cancelled"]:
                                    created_at = reservation.get("created_at")
                                    if created_at:
                                        try:
                                            if isinstance(created_at, str):
                                                if created_at.endswith("Z"):
                                                    created_dt = datetime.fromisoformat(created_at.replace("Z", "+00:00"))
                                                elif "+" in created_at or created_at.endswith("00:00"):
                                                    created_dt = datetime.fromisoformat(created_at)
                                                else:
                                                    naive_dt = datetime.fromisoformat(created_at)
                                                    created_dt = naive_dt.replace(tzinfo=timezone.utc)
                                            else:
                                                created_dt = datetime.fromtimestamp(created_at, tz=timezone.utc)

                                            if created_dt >= one_hour_ago:
                                                filtered_reservations.append(reservation)
                                        except (ValueError, TypeError):
                                            filtered_reservations.append(reservation)
                                else:
                                    filtered_reservations.append(reservation)

                            reservations = filtered_reservations

                        # Build the table (reuse existing table building logic)
                        if reservations:
                            # Sort reservations
                            def sort_key(reservation):
                                res_status = reservation.get("status", "unknown")
                                if res_status == "failed":
                                    return 0
                                elif res_status in ["cancelled", "expired"]:
                                    return 1
                                elif res_status in ["active", "preparing", "queued", "pending"]:
                                    return 2
                                else:
                                    return 1.5

                            reservations = sorted(reservations, key=sort_key)

                            # Create table
                            table = Table(title="GPU Reservations")
                            table.add_column("ID", style="cyan", no_wrap=True)
                            table.add_column("User", style="green")
                            table.add_column("GPUs", style="magenta")
                            table.add_column("Status")
                            table.add_column("Storage", style="dim", no_wrap=True)
                            table.add_column("Queue Info", style="cyan")
                            table.add_column("Created", style="blue")
                            table.add_column("Expires/ETA", style="red")

                            # Add rows (simplified version - just the key fields)
                            for reservation in reservations[:20]:  # Limit to 20 for watch mode
                                try:
                                    res_id = reservation.get("reservation_id", "unknown")[:8]
                                    user_id = reservation.get("user_id", "unknown")
                                    user_display = user_id.split("@")[0] if "@" in user_id else user_id
                                    gpu_count = reservation.get("gpu_count", 1)
                                    gpu_type = reservation.get("gpu_type", "unknown")
                                    res_status = reservation.get("status", "unknown")

                                    if gpu_type and gpu_type not in ["unknown", "Unknown"]:
                                        if gpu_count == 0:
                                            gpu_display = gpu_type
                                        else:
                                            gpu_display = f"{gpu_count}x {gpu_type}"
                                    else:
                                        gpu_display = str(gpu_count)

                                    # Status display
                                    if res_status == "failed":
                                        status_display = f"[red]{res_status}[/red]"
                                    elif res_status in ["cancelled", "expired"]:
                                        status_display = f"[dim]{res_status}[/dim]"
                                    elif res_status in ["queued", "pending", "preparing"]:
                                        status_display = f"[yellow]{res_status}[/yellow]"
                                    elif res_status == "active":
                                        status_display = f"[green]{res_status}[/green]"
                                    else:
                                        status_display = str(res_status)

                                    ebs_volume_id = reservation.get("ebs_volume_id", None)
                                    disk_name = reservation.get("disk_name")
                                    if disk_name:
                                        storage_display = f"disk: {disk_name}"
                                    elif ebs_volume_id and ebs_volume_id.strip():
                                        storage_display = "persistent"
                                    else:
                                        storage_display = "temporary"

                                    queue_info = ""
                                    if res_status in ["queued", "pending"]:
                                        queue_position = reservation.get("queue_position", "?")
                                        queue_info = f"#{queue_position}" if queue_position != "?" else "Calculating..."
                                    elif res_status == "active":
                                        queue_info = "Ready"

                                    # Format created_at
                                    created_at = reservation.get("created_at", "N/A")
                                    created_formatted = "N/A"
                                    if created_at and created_at != "N/A":
                                        try:
                                            if isinstance(created_at, str):
                                                if created_at.endswith("Z"):
                                                    created_dt_utc = datetime.fromisoformat(created_at.replace("Z", "+00:00"))
                                                elif "+" in created_at or created_at.endswith("00:00"):
                                                    created_dt_utc = datetime.fromisoformat(created_at)
                                                else:
                                                    from datetime import timezone
                                                    naive_dt = datetime.fromisoformat(created_at)
                                                    created_dt_utc = naive_dt.replace(tzinfo=timezone.utc)
                                                created_dt = created_dt_utc.astimezone()
                                                created_formatted = created_dt.strftime("%m-%d %H:%M")
                                            else:
                                                created_dt = datetime.fromtimestamp(created_at)
                                                created_formatted = created_dt.strftime("%m-%d %H:%M")
                                        except (ValueError, TypeError):
                                            created_formatted = str(created_at)[:10] if len(str(created_at)) > 10 else str(created_at)

                                    # Format expires_at
                                    expires_at = reservation.get("expires_at", "N/A")
                                    expires_formatted = "N/A"
                                    if res_status == "active" and expires_at != "N/A":
                                        try:
                                            if isinstance(expires_at, str):
                                                if expires_at.endswith("Z"):
                                                    expires_dt_utc = datetime.fromisoformat(expires_at.replace("Z", "+00:00"))
                                                elif "+" in expires_at or expires_at.endswith("00:00"):
                                                    expires_dt_utc = datetime.fromisoformat(expires_at)
                                                else:
                                                    from datetime import timezone
                                                    naive_dt = datetime.fromisoformat(expires_at)
                                                    expires_dt_utc = naive_dt.replace(tzinfo=timezone.utc)
                                                expires_dt = expires_dt_utc.astimezone()
                                                expires_formatted = expires_dt.strftime("%m-%d %H:%M")
                                            else:
                                                expires_dt = datetime.fromtimestamp(expires_at)
                                                expires_formatted = expires_dt.strftime("%m-%d %H:%M")
                                        except (ValueError, TypeError):
                                            expires_formatted = "Invalid"
                                    elif res_status in ["queued", "pending"]:
                                        estimated_wait = reservation.get("estimated_wait_minutes", "?")
                                        if estimated_wait != "?" and estimated_wait is not None:
                                            expires_formatted = f"~{estimated_wait}min"
                                        else:
                                            expires_formatted = "Calculating..."

                                    table.add_row(res_id, user_display, gpu_display, status_display,
                                                storage_display, queue_info, created_formatted, expires_formatted)
                                except:
                                    continue

                            header = f"[dim]🕒 Last updated: {current_time} (refreshing every 2s) • Press Ctrl+C to exit[/dim]"
                            display_group = Group(header, "", table)
                            live.update(display_group)
                        else:
                            header = f"[dim]🕒 Last updated: {current_time} (refreshing every 2s) • Press Ctrl+C to exit[/dim]"
                            no_reservations = "[yellow]📋 No reservations found[/yellow]"
                            display_group = Group(header, "", no_reservations)
                            live.update(display_group)

                        # Wait before next refresh
                        time.sleep(2)

                    except KeyboardInterrupt:
                        live.stop()
                        rprint("\n[yellow]👋 Watch mode stopped[/yellow]")
                        break
                    except Exception as e:
                        error_msg = f"[red]❌ Error: {str(e)}[/red]"
                        header = f"[dim]🕒 Last updated: {current_time} (refreshing every 2s) • Press Ctrl+C to exit[/dim]"
                        display_group = Group(header, "", error_msg)
                        live.update(display_group)
                        time.sleep(2)

            # If we exit the while loop normally (via break)
            return True

        except KeyboardInterrupt:
            rprint("\n[yellow]👋 Watch mode stopped[/yellow]")
            return True
    else:
        # Single fetch mode
        with Live(
            Spinner("dots", text="📡 Fetching reservations..."), console=console
        ) as live:
            result = fetch_and_display_reservations(first_load=True)
            live.stop()
        return result


@main.command()
@click.argument("reservation_id", required=False)
@click.option(
    "--all",
    "-a",
    is_flag=True,
    help="Cancel all your cancellable reservations (requires confirmation)",
)
@click.option(
    "--interactive/--no-interactive",
    default=None,
    help="Force interactive mode on/off (auto-detected by default)",
)
@click.option(
    "--force",
    "-f",
    is_flag=True,
    help="Skip confirmation prompt when using --all",
)
@click.pass_context
def cancel(
    ctx: click.Context,
    reservation_id: Optional[str],
    all: bool,
    interactive: Optional[bool],
    force: bool,
) -> None:
    """Cancel a GPU reservation

    Cancels an active, queued, or pending reservation and releases resources.
    You can only cancel your own reservations.

    \b
    Interactive Mode (NEW):
        gpu-dev cancel                           # Interactive mode - select from list

    Interactive mode shows a table of your cancellable reservations and lets you
    select one with arrow keys. If you have multiple reservations, an "All" option
    will be available to cancel all reservations at once.

    \b
    Command-line Mode:
        gpu-dev cancel abc12345                  # Cancel reservation abc12345
        gpu-dev cancel abc1                      # Short form also works
        gpu-dev cancel --all                     # Cancel ALL your reservations (with confirmation)

    Note: Cancelled reservations cannot be restored. Active pods will be terminated.
    """
    try:
        # Validate conflicting options
        if all and reservation_id:
            rprint("[red]❌ Cannot specify both --all and a reservation ID[/red]")
            return

        # Handle --all flag (non-interactive)
        if all:
            with Live(
                Spinner("dots", text="📡 Loading your reservations..."), console=console
            ) as live:
                config = load_config()
                try:
                    user_info = authenticate_user(config)
                except RuntimeError as e:
                    live.stop()
                    rprint(f"[red]❌ {str(e)}[/red]")
                    return

                reservation_mgr = ReservationManager(config)

                # Get cancellable reservations
                reservations = reservation_mgr.list_reservations(
                    user_filter=user_info["user_id"],
                    statuses_to_include=[
                        "active", "queued", "pending", "preparing"],
                )

            live.stop()

            if not reservations:
                rprint("[yellow]📋 No cancellable reservations found[/yellow]")
                return

            # Show reservations and confirm
            rprint(
                f"[yellow]⚠️  You are about to cancel {len(reservations)} reservation(s):[/yellow]\n"
            )

            # Create table of reservations to be cancelled
            table = Table()
            table.add_column("ID", style="cyan", no_wrap=True)
            table.add_column("GPUs", style="magenta")
            table.add_column("Status", style="yellow")
            table.add_column("Created", style="blue")

            for reservation in reservations:
                reservation_id_display = reservation.get("reservation_id", "unknown")[
                    :8
                ]
                gpu_count = reservation.get("gpu_count", 1)
                gpu_type = reservation.get("gpu_type", "unknown")
                status = reservation.get("status", "unknown")
                created_at = reservation.get("created_at", "N/A")

                # Format GPU information
                if gpu_type and gpu_type not in ["unknown", "Unknown"]:
                    gpu_display = f"{gpu_count}x {gpu_type.upper()}"
                else:
                    gpu_display = str(gpu_count)

                # Format created_at
                created_formatted = "N/A"
                if created_at and created_at != "N/A":
                    try:
                        from datetime import datetime

                        if isinstance(created_at, str):
                            if created_at.endswith("Z"):
                                created_dt_utc = datetime.fromisoformat(
                                    created_at.replace("Z", "+00:00")
                                )
                            elif "+" in created_at or created_at.endswith("00:00"):
                                created_dt_utc = datetime.fromisoformat(
                                    created_at)
                            else:
                                from datetime import timezone

                                naive_dt = datetime.fromisoformat(created_at)
                                created_dt_utc = naive_dt.replace(
                                    tzinfo=timezone.utc)

                            created_dt = created_dt_utc.astimezone()
                            created_formatted = created_dt.strftime(
                                "%m-%d %H:%M")
                        else:
                            created_dt = datetime.fromtimestamp(created_at)
                            created_formatted = created_dt.strftime(
                                "%m-%d %H:%M")
                    except (ValueError, TypeError):
                        created_formatted = (
                            str(created_at)[:10]
                            if len(str(created_at)) > 10
                            else str(created_at)
                        )

                table.add_row(
                    reservation_id_display, gpu_display, status, created_formatted
                )

            console.print(table)

            # Confirmation prompt (skip if --force flag is used)
            if not force:
                rprint(
                    f"\n[red]⚠️  Are you sure you want to cancel ALL {len(reservations)} reservations? This cannot be undone.[/red]")
                try:
                    confirmed = click.confirm(
                        "Do you want to proceed?", default=False
                    )
                    if not confirmed:
                        rprint("[yellow]Cancellation cancelled by user[/yellow]")
                        return
                except (KeyboardInterrupt, click.Abort):
                    rprint("\n[yellow]Cancellation cancelled by user[/yellow]")
                    return

            # Cancel all reservations
            cancelled_count = 0
            failed_count = 0

            with Live(
                Spinner("dots", text="📡 Cancelling reservations..."), console=console
            ) as live:
                for reservation in reservations:
                    res_id = reservation.get("reservation_id", "")
                    if res_id:
                        success = reservation_mgr.cancel_reservation(
                            res_id, user_info["user_id"]
                        )
                        if success:
                            cancelled_count += 1
                            # Remove SSH config file for this reservation
                            remove_ssh_config_for_reservation(res_id)
                        else:
                            failed_count += 1

            live.stop()

            # Report results
            if cancelled_count > 0:
                rprint(
                    f"[green]✅ Successfully cancelled {cancelled_count} reservation(s)[/green]"
                )
            if failed_count > 0:
                rprint(
                    f"[red]❌ Failed to cancel {failed_count} reservation(s)[/red]")

            return

        # Determine if we should use interactive mode
        use_interactive = interactive
        if use_interactive is None:
            # Auto-detect: use interactive if no reservation_id provided
            use_interactive = reservation_id is None and check_interactive_support()

        if use_interactive:
            # Interactive mode - show reservations and let user select
            rprint("[cyan]🎯 Interactive cancellation mode[/cyan]")
            rprint(
                "[dim]Use --no-interactive flag to disable interactive mode[/dim]\n")

            with Live(
                Spinner("dots", text="📡 Loading your reservations..."), console=console
            ) as live:
                config = load_config()
                try:
                    user_info = authenticate_user(config)
                except RuntimeError as e:
                    live.stop()
                    rprint(f"[red]❌ {str(e)}[/red]")
                    return

                reservation_mgr = ReservationManager(config)

                # Get cancellable reservations (active, queued, pending, preparing)
                reservations = reservation_mgr.list_reservations(
                    user_filter=user_info["user_id"],
                    statuses_to_include=[
                        "active", "queued", "pending", "preparing"],
                )

            live.stop()

            if not reservations:
                rprint("[yellow]📋 No cancellable reservations found[/yellow]")
                return

            # Interactive selection
            selected_id = select_reservation_interactive(
                reservations, "cancel")
            if selected_id is None:
                rprint("[yellow]Cancellation cancelled.[/yellow]")
                return

            # Handle quit selection
            if selected_id == "__QUIT__":
                rprint("[yellow]Cancellation cancelled - no changes made.[/yellow]")
                return

            # Handle "all" selection
            if selected_id == "__ALL__":
                # Confirmation prompt for cancelling all (skip if --force flag is used)
                if not force:
                    rprint(
                        f"\n[red]⚠️  Are you sure you want to cancel ALL {len(reservations)} reservations? This cannot be undone.[/red]")
                    try:
                        confirmed = click.confirm(
                            "Do you want to proceed?", default=False
                        )
                        if not confirmed:
                            rprint(
                                "[yellow]Cancellation cancelled by user[/yellow]")
                            return
                    except (KeyboardInterrupt, click.Abort):
                        rprint(
                            "\n[yellow]Cancellation cancelled by user[/yellow]")
                        return

                # Cancel all reservations
                cancelled_count = 0
                failed_count = 0

                with Live(
                    Spinner("dots", text="📡 Cancelling all reservations..."),
                    console=console,
                ) as live:
                    for reservation in reservations:
                        res_id = reservation.get("reservation_id", "")
                        if res_id:
                            success = reservation_mgr.cancel_reservation(
                                res_id, user_info["user_id"]
                            )
                            if success:
                                cancelled_count += 1
                                # Remove SSH config file for this reservation
                                remove_ssh_config_for_reservation(res_id)
                            else:
                                failed_count += 1

                live.stop()

                # Report results
                if cancelled_count > 0:
                    rprint(
                        f"[green]✅ Successfully cancelled {cancelled_count} reservation(s)[/green]"
                    )
                if failed_count > 0:
                    rprint(
                        f"[red]❌ Failed to cancel {failed_count} reservation(s)[/red]"
                    )

                return

            reservation_id = selected_id

        if not reservation_id:
            rprint("[red]❌ No reservation ID provided[/red]")
            return

        # Proceed with cancellation
        with Live(
            Spinner("dots", text="📡 Contacting reservation service..."),
            console=console,
        ) as live:
            if not use_interactive:
                # Load config if not already loaded
                config = load_config()
                try:
                    user_info = authenticate_user(config)
                    reservation_mgr = ReservationManager(config)
                except RuntimeError as e:
                    live.stop()
                    rprint(f"[red]❌ {str(e)}[/red]")
                    return

            success = reservation_mgr.cancel_reservation(
                reservation_id, user_info["user_id"]
            )

        live.stop()

        if success:
            # Remove SSH config file for this reservation
            remove_ssh_config_for_reservation(reservation_id)
            rprint(
                f"[green]✅ Reservation {reservation_id[:8]} cancelled[/green]")
        else:
            rprint(
                f"[red]❌ Failed to cancel reservation {reservation_id[:8]}[/red]")

    except Exception as e:
        rprint(f"[red]❌ Error: {str(e)}[/red]")


@main.command()
@click.argument("reservation_id", required=False)
@click.pass_context
def show(ctx: click.Context, reservation_id: Optional[str]) -> None:
    """Show detailed information for reservations

    Shows comprehensive details for reservations. If no reservation ID is provided,
    shows details for your active and pending reservations only. If a reservation ID is provided,
    shows detailed information for that specific reservation.

    Arguments:
        RESERVATION_ID: Optional reservation ID (8-character prefix is sufficient)

    \b
    Examples:
        gpu-dev show                             # Show details for active/pending reservations only
        gpu-dev show abc12345                    # Show details for abc12345
        gpu-dev show abc1                        # Short form works too

    When showing multiple reservations, the output includes:
        - Your active and pending reservations with full details
        - SSH connection commands for active reservations
        - Status information for all shown reservations

    When showing a specific reservation, the output includes:
        - SSH connection command
        - Pod name and namespace
        - GPU count and type
        - Reservation start time
        - Expiration time
        - Current status

    Note: Use 'gpu-dev list' to see recent failed/cancelled reservations.
    """
    try:
        with Live(
            Spinner("dots", text="📡 Fetching reservation details..."), console=console
        ) as live:
            config = load_config()

            # Authenticate using AWS credentials
            try:
                user_info = authenticate_user(config)
                reservation_mgr = ReservationManager(config)

                if reservation_id is None:
                    # Show user's active and pending reservations only
                    reservations = reservation_mgr.list_reservations(
                        user_filter=user_info["user_id"],
                        statuses_to_include=[
                            "active", "preparing", "queued", "pending"]
                    )

                    live.stop()

                    if not reservations:
                        rprint("[yellow]📋 No reservations found[/yellow]")
                        return

                    # Show detailed info for each reservation
                    for i, reservation in enumerate(reservations):
                        if i > 0:
                            rprint("")  # Add spacing between reservations

                        res_id = reservation.get("reservation_id", "unknown")
                        connection_info = reservation_mgr.get_connection_info(
                            res_id, user_info["user_id"]
                        )

                        if connection_info:
                            # Use the existing display logic from the original show command
                            _show_single_reservation(connection_info)

                    return
                else:
                    # Show specific reservation
                    connection_info = reservation_mgr.get_connection_info(
                        reservation_id, user_info["user_id"]
                    )

            except RuntimeError as e:
                live.stop()
                rprint(f"[red]❌ {str(e)}[/red]")
                return

        live.stop()

        if connection_info:
            _show_single_reservation(connection_info)
        else:
            rprint(
                f"[red]❌ Could not get connection info for {reservation_id}[/red]")

    except Exception as e:
        rprint(f"[red]❌ Error: {str(e)}[/red]")


def _show_availability() -> None:
    """Shared function to show GPU availability"""
    try:
        with Live(
            Spinner("dots", text="📡 Checking GPU availability..."), console=console
        ) as live:
            config = load_config()

            # Authenticate using AWS credentials
            try:
                user_info = authenticate_user(config)
                reservation_mgr = ReservationManager(config)
                availability_info = reservation_mgr.get_gpu_availability_by_type()
            except RuntimeError as e:
                live.stop()
                rprint(f"[red]❌ {str(e)}[/red]")
                return

        # Stop spinner after getting results

        if availability_info:
            # GPU architecture mapping (for display)
            gpu_architectures = {
                "b200": "Blackwell (sm100)",
                "h200": "Hopper (sm90)",
                "h100": "Hopper (sm90)",
                "a100": "Ampere (sm80)",
                "a10g": "Ampere (sm80)",
                "l4": "Ada Lovelace (sm89)",
                "t4": "Turing (sm75)",
                "cpu-x86": "CPU (x86_64)",
                "cpu-arm": "CPU (arm64)",
            }

            # Sort order: newest GPU architectures first, then CPUs at the bottom
            arch_priority = {
                "Blackwell (sm100)": 0,
                "Hopper (sm90)": 1,
                "Ada Lovelace (sm89)": 2,
                "Ampere (sm80)": 3,
                "Turing (sm75)": 4,
                "CPU (x86_64)": 5,
                "CPU (arm64)": 6,
            }

            # Sort GPU types by architecture priority, then by name
            sorted_gpu_types = sorted(
                availability_info.items(),
                key=lambda x: (
                    arch_priority.get(
                        gpu_architectures.get(x[0], "Unknown"), 99),
                    x[0]
                )
            )

            table = Table(
                title="GPU Availability by Type (numbers are GPUs, not nodes)")
            table.add_column("GPU Type", style="cyan")
            table.add_column("Available", style="green")
            table.add_column("Max Reservable", style="bright_green")
            table.add_column("Total", style="blue")
            table.add_column("Queue Length", style="yellow")
            table.add_column("Architecture", style="dim")
            table.add_column("Est. Wait Time", style="magenta")

            last_arch = None
            for gpu_type, info in sorted_gpu_types:
                arch = gpu_architectures.get(gpu_type, "Unknown")

                # Add separator before CPU section
                if last_arch and not last_arch.startswith("CPU") and arch.startswith("CPU"):
                    table.add_row("---", "---", "---",
                                  "---", "---", "---", "---")

                last_arch = arch
                available = info.get("available", 0)
                max_reservable = info.get("max_reservable", 0)
                total = info.get("total", 0)
                full_nodes_available = info.get("full_nodes_available", 0)
                gpus_per_instance = info.get("gpus_per_instance", 0)
                queue_length = info.get("queue_length", 0)
                est_wait = info.get("estimated_wait_minutes", 0)

                # Format wait time
                if available > 0:
                    wait_display = "Available now"
                elif est_wait == 0:
                    wait_display = "Unknown"
                elif est_wait < 60:
                    wait_display = f"{int(est_wait)}min"
                else:
                    hours = int(est_wait // 60)
                    minutes = int(est_wait % 60)
                    if minutes == 0:
                        wait_display = f"{hours}h"
                    else:
                        wait_display = f"{hours}h {minutes}min"

                # Color code availability based on full nodes available
                # Red: 0 GPUs available
                # Yellow: Some GPUs available but no full node
                # Green: At least one full node available
                if available == 0:
                    available_display = f"[red]{available}[/red]"
                elif full_nodes_available > 0:
                    available_display = f"[green]{available}[/green]"
                else:
                    available_display = f"[yellow]{available}[/yellow]"

                table.add_row(
                    gpu_type.upper(),
                    available_display,
                    str(max_reservable),
                    str(total),
                    str(queue_length),
                    arch,
                    wait_display,
                )

            console.print(table)

            # Show color legend
            rprint("\n[bold]Availability legend:[/bold]")
            rprint("  [green]●[/green]: 1+ full node available - [yellow]●[/yellow]: GPUs available, but no full node - [red]●[/red]: No GPUs available")

            # Show usage tip
            rprint(
                "\n[dim]💡 Use 'gpu-dev reserve --gpu-type <type>' to reserve GPUs of a specific type[/dim]"
            )

        else:
            rprint("[red]❌ Could not get GPU availability information[/red]")

    except Exception as e:
        rprint(f"[red]❌ Error: {str(e)}[/red]")


def _show_availability_watch(interval: int) -> None:
    """Watch mode for GPU availability with auto-refresh"""
    import time
    from datetime import datetime
    from rich.console import Group
    from rich.panel import Panel

    try:
        config = load_config()
        # Authenticate once at the start
        try:
            user_info = authenticate_user(config)
            reservation_mgr = ReservationManager(config)
        except RuntimeError as e:
            rprint(f"[red]❌ {str(e)}[/red]")
            return

        # Use Live display to avoid flickering
        with Live(console=console, refresh_per_second=4) as live:
            while True:
                try:
                    # Get current timestamp
                    current_time = datetime.now().strftime("%Y-%m-%d %H:%M:%S")

                    # Get availability data
                    availability_info = reservation_mgr.get_gpu_availability_by_type()

                    if availability_info:
                        # GPU architecture mapping (for display)
                        gpu_architectures = {
                            "b200": "Blackwell (sm100)",
                            "h200": "Hopper (sm90)",
                            "h100": "Hopper (sm90)",
                            "a100": "Ampere (sm80)",
                            "a10g": "Ampere (sm80)",
                            "l4": "Ada Lovelace (sm89)",
                            "t4": "Turing (sm75)",
                            "cpu-x86": "CPU (x86_64)",
                            "cpu-arm": "CPU (arm64)",
                        }

                        # Sort order: newest GPU architectures first, then CPUs at the bottom
                        arch_priority = {
                            "Blackwell (sm100)": 0,
                            "Hopper (sm90)": 1,
                            "Ada Lovelace (sm89)": 2,
                            "Ampere (sm80)": 3,
                            "Turing (sm75)": 4,
                            "CPU (x86_64)": 5,
                            "CPU (arm64)": 6,
                        }

                        # Sort GPU types by architecture priority, then by name
                        sorted_gpu_types = sorted(
                            availability_info.items(),
                            key=lambda x: (
                                arch_priority.get(
                                    gpu_architectures.get(x[0], "Unknown"), 99),
                                x[0]
                            )
                        )

                        table = Table(
                            title="GPU Availability by Type (numbers are GPUs, not nodes)")
                        table.add_column("GPU Type", style="cyan")
                        table.add_column("Available", style="green")
                        table.add_column("Total", style="blue")
                        table.add_column("Queue Length", style="yellow")
                        table.add_column("Architecture", style="dim")
                        table.add_column("Est. Wait Time", style="magenta")

                        last_arch = None
                        for gpu_type, info in sorted_gpu_types:
                            arch = gpu_architectures.get(gpu_type, "Unknown")

                            # Add separator before CPU section
                            if last_arch and not last_arch.startswith("CPU") and arch.startswith("CPU"):
                                table.add_row("---", "---", "---",
                                              "---", "---", "---")

                            last_arch = arch
                            available = info.get("available", 0)
                            total = info.get("total", 0)
                            queue_length = info.get("queue_length", 0)
                            est_wait = info.get("estimated_wait_minutes", 0)

                            # Format wait time
                            if available > 0:
                                wait_display = "Available now"
                            elif est_wait == 0:
                                wait_display = "Unknown"
                            elif est_wait < 60:
                                wait_display = f"{int(est_wait)}min"
                            else:
                                hours = int(est_wait // 60)
                                minutes = int(est_wait % 60)
                                if minutes == 0:
                                    wait_display = f"{hours}h"
                                else:
                                    wait_display = f"{hours}h {minutes}min"

                            # Color code availability
                            if available > 0:
                                available_display = f"[green]{available}[/green]"
                            else:
                                available_display = f"[red]{available}[/red]"

                            table.add_row(
                                gpu_type.upper(),
                                available_display,
                                str(total),
                                str(queue_length),
                                arch,
                                wait_display,
                            )

                        # Create display with header, table, and footer
                        header = f"[dim]🕒 Last updated: {current_time} (refreshing every {interval}s) • Press Ctrl+C to exit[/dim]"
                        footer = f"[dim]💡 Use 'gpu-dev reserve --gpu-type <type>' to reserve GPUs of a specific type[/dim]"
                        display_group = Group(header, "", table, "", footer)
                        live.update(display_group)
                    else:
                        # Show error message
                        error_msg = f"[red]❌ Could not get GPU availability information[/red]"
                        retry_msg = f"[dim]🔄 Retrying in {interval} seconds...[/dim]"
                        header = f"[dim]🕒 Last updated: {current_time} (refreshing every {interval}s) • Press Ctrl+C to exit[/dim]"
                        display_group = Group(header, "", error_msg, retry_msg)
                        live.update(display_group)

                    # Wait for next refresh
                    time.sleep(interval)

                except KeyboardInterrupt:
                    live.stop()
                    rprint("\n[yellow]👋 Exiting watch mode...[/yellow]")
                    break
                except Exception as e:
                    error_msg = f"[red]❌ Error during refresh: {str(e)}[/red]"
                    retry_msg = f"[dim]🔄 Retrying in {interval} seconds...[/dim]"
                    current_time = datetime.now().strftime("%Y-%m-%d %H:%M:%S")
                    header = f"[dim]🕒 Last updated: {current_time} (refreshing every {interval}s) • Press Ctrl+C to exit[/dim]"
                    display_group = Group(header, "", error_msg, retry_msg)
                    live.update(display_group)
                    time.sleep(interval)

    except KeyboardInterrupt:
        rprint("\n[yellow]👋 Exiting watch mode...[/yellow]")
    except Exception as e:
        rprint(f"[red]❌ Error in watch mode: {str(e)}[/red]")


@main.command()
@click.argument("reservation_id", required=False)
@click.pass_context
def connect(ctx: click.Context, reservation_id: Optional[str]) -> None:
    """Connect to a reservation via SSH

    Convenience command that wraps SSH with ProxyCommand for easy access.
    If no reservation ID is provided, shows your active reservations and lets you select one.

    Arguments:
        RESERVATION_ID: Optional reservation ID (8-character prefix is sufficient)

    \b
    Examples:
        gpu-dev connect                         # Interactive mode - select reservation
        gpu-dev connect abc12345                # Connect to reservation abc12345
        gpu-dev connect abc1                    # Short form works too

    This command:
        - Uses HTTP CONNECT tunneling through ssh.devservers.io
        - Handles ProxyCommand setup automatically
        - Works with agent forwarding enabled by default

    For VS Code Remote or manual SSH, use 'gpu-dev show' to see full SSH command.
    """
    import subprocess

    try:
        with Live(
            Spinner("dots", text="📡 Fetching reservation details..."), console=console
        ) as live:
            config = load_config()

            # Authenticate
            try:
                user_info = authenticate_user(config)
                reservation_mgr = ReservationManager(config)
            except RuntimeError as e:
                live.stop()
                rprint(f"[red]❌ {str(e)}[/red]")
                return

            # If no reservation ID provided, show interactive selection
            if reservation_id is None:
                reservations = reservation_mgr.list_reservations(
                    user_filter=user_info["user_id"],
                    statuses_to_include=["active"]
                )

                live.stop()

                if not reservations:
                    rprint("[yellow]📋 No active reservations found[/yellow]")
                    return

                if len(reservations) == 1:
                    # Auto-select if only one active reservation
                    reservation_id = reservations[0].get("reservation_id")
                    rprint(
                        f"[cyan]Connecting to reservation {reservation_id[:8]}...[/cyan]\n")
                else:
                    # Interactive selection
                    rprint("[cyan]🎯 Select reservation to connect to:[/cyan]")
                    selected_id = select_reservation_interactive(
                        reservations, "connect")
                    if selected_id is None or selected_id == "__QUIT__":
                        rprint("[yellow]Connection cancelled.[/yellow]")
                        return
                    reservation_id = selected_id
                    rprint(
                        f"\n[cyan]Connecting to reservation {reservation_id[:8]}...[/cyan]\n")

                live.start()

            # Get connection info
            connection_info = reservation_mgr.get_connection_info(
                reservation_id, user_info["user_id"]
            )

        live.stop()

        if not connection_info:
            rprint(
                f"[red]❌ Could not get connection info for {reservation_id}[/red]")
            return

        if connection_info["status"] != "active":
            rprint(
                f"[red]❌ Reservation is not active (status: {connection_info['status']})[/red]")
            return

        # Extract SSH command and execute it
        ssh_command = connection_info.get("ssh_command", "")
        if not ssh_command:
            rprint("[red]❌ No SSH command available for this reservation[/red]")
            return

        # Add agent forwarding if not already present
        if "-A" not in ssh_command and "-o ForwardAgent=yes" not in ssh_command:
            ssh_command = ssh_command.replace("ssh ", "ssh -A ", 1)

        # Parse and execute the command
        rprint(f"[dim]Executing: {ssh_command}[/dim]\n")
        subprocess.run(ssh_command, shell=True)

    except KeyboardInterrupt:
        rprint("\n[yellow]Connection cancelled by user[/yellow]")
    except Exception as e:
        rprint(f"[red]❌ Error: {str(e)}[/red]")


@main.command()
@click.pass_context
def help(ctx: click.Context) -> None:
    """Show help information (equivalent to --help)

    Displays the same help information as using --help flag.

    \b
    Examples:
        gpu-dev help                            # Show main help
        gpu-dev help                            # Same as gpu-dev --help
    """
    click.echo(ctx.parent.get_help())


@main.command(name="avail")
@click.option(
    "--watch",
    is_flag=True,
    help="Watch mode - refresh availability every 5 seconds",
)
@click.option(
    "--interval",
    default=5,
    help="Refresh interval in seconds for watch mode (default: 5)",
)
@click.pass_context
def avail(ctx: click.Context, watch: bool, interval: int) -> None:
    """Show GPU availability by type and queue estimates

    Displays real-time information about GPU availability for each GPU type.
    Shows immediate availability and estimated queue times when resources are full.

    Information shown per GPU type:
        - Available GPUs: GPUs ready for immediate reservation
        - Queue Length: Number of pending reservations for this GPU type
        - Estimated Wait: Expected time until resources become available

    \b
    Examples:
        gpu-dev avail                           # Show availability for all GPU types
        gpu-dev avail --watch                   # Watch mode with 5s refresh
        gpu-dev avail --watch --interval 10     # Watch mode with 10s refresh

    This helps you choose the right GPU type and understand wait times before reserving.
    """
    if watch:
        _show_availability_watch(interval)
    else:
        _show_availability()


@main.command()
@click.pass_context
def status(ctx: click.Context) -> None:
    """Show overall GPU cluster status

    Displays real-time information about GPU cluster capacity and usage.
    Useful for understanding resource availability before making reservations.

    Information shown:
        - Total GPUs: Total GPU capacity in the cluster
        - Available GPUs: GPUs ready for new reservations
        - Reserved GPUs: GPUs currently allocated to active reservations
        - Active Reservations: Number of running reservations
        - Queue Length: Number of pending reservation requests

    \b
    Examples:
        gpu-dev status                           # Show current cluster status

    Note: Status is updated in real-time from the Kubernetes cluster.
    """
    try:
        with Live(
            Spinner("dots", text="📡 Checking cluster status..."), console=console
        ) as live:
            config = load_config()

            # Authenticate using AWS credentials
            try:
                user_info = authenticate_user(config)
                reservation_mgr = ReservationManager(config)
                cluster_status = reservation_mgr.get_cluster_status()
            except RuntimeError as e:
                live.stop()
                rprint(f"[red]❌ {str(e)}[/red]")
                return

        # Stop spinner after getting results

        if cluster_status:
            table = Table(title="GPU Cluster Status")
            table.add_column("Metric", style="cyan")
            table.add_column("Value", style="green")

            table.add_row("Total GPUs", str(cluster_status["total_gpus"]))
            table.add_row("Available GPUs", str(
                cluster_status["available_gpus"]))
            table.add_row("Reserved GPUs", str(
                cluster_status["reserved_gpus"]))
            table.add_row(
                "Active Reservations", str(
                    cluster_status["active_reservations"])
            )
            table.add_row("Queue Length", str(cluster_status["queue_length"]))

            console.print(table)
        else:
            rprint("[red]❌ Could not get cluster status[/red]")

    except Exception as e:
        rprint(f"[red]❌ Error: {str(e)}[/red]")


@main.group()
def config() -> None:
    """Manage configuration settings

    Configure user-specific settings for the GPU development CLI.
    Most settings are auto-detected from AWS credentials and environment.

    Commands:
        show: Display current configuration and AWS identity
        set:  Set user-specific configuration values

    \b
    Examples:
        gpu-dev config show                      # Show current config
        gpu-dev config set github_user myname   # Set GitHub username
    """
    pass


@config.command()
def show() -> None:
    """Show current configuration

    Displays current configuration including AWS identity, region, and user settings.
    Also shows which GitHub username is configured for SSH key retrieval.

    \b
    Examples:
        gpu-dev config show                      # Display all configuration

    The output shows:
        - AWS region, queue, and cluster information (auto-detected)
        - Your AWS identity and account
        - GitHub username for SSH keys (user-configurable)
    """
    try:
        config = load_config()
        identity = config.get_user_identity()
        github_user = config.get_github_username()

        # Get current environment info
        env_config = getattr(config, "environment_config", {})
        current_env = env_config.get("current_environment", "Not set")
        env_source = "Environment config" if env_config else "Default/ENV vars"

        config_text = (
            f"[green]Configuration (Zero-Config)[/green]\n\n"
            f"[blue]Environment:[/blue] {current_env}\n"
            f"[blue]Region:[/blue] {config.aws_region} ({env_source})\n"
            f"[blue]Queue:[/blue] {config.queue_name}\n"
            f"[blue]Cluster:[/blue] {config.cluster_name}\n"
            f"[blue]User:[/blue] {identity['arn']}\n"
            f"[blue]Account:[/blue] {identity['account']}\n\n"
            f"[green]User Settings ({config.config_file})[/green]\n"
            f"[blue]GitHub User:[/blue] {github_user or '[red]Not set - run: gpu-dev config set github_user <username>[/red]'}"
        )

        panel = Panel.fit(config_text, title="⚙️  Configuration")
        console.print(panel)

    except Exception as e:
        rprint(f"[red]❌ Error: {str(e)}[/red]")


@config.command()
@click.argument("key")
@click.argument("value")
def set(key: str, value: str) -> None:
    """Set a configuration value

    Configure user-specific settings. Currently only GitHub username is configurable.
    Your GitHub username is used to fetch SSH public keys for server access.

    Arguments:
        KEY: Configuration key to set (currently: github_user)
        VALUE: Value to set for the configuration key

    \b
    Examples:
        gpu-dev config set github_user johndoe   # Set GitHub username to 'johndoe'
        gpu-dev config set github_user jane.doe  # GitHub usernames with dots work too

    Valid keys:
        github_user: Your GitHub username (used to fetch SSH public keys)

    Note: SSH keys must be public on your GitHub profile (github.com/username.keys)
    Note: SSH config files are automatically created in ~/.devgpu/ for each reservation
    """
    try:
        config = load_config()

        # Validate known keys
        valid_keys = ["github_user"]
        if key not in valid_keys:
            rprint(
                f"[red]❌ Unknown config key '{key}'. Valid keys: {', '.join(valid_keys)}[/red]"
            )
            return

        config.save_user_config(key, value)
        rprint(f"[green]✅ Set {key} = {value}[/green]")
        rprint(f"[dim]Saved to {config.config_file}[/dim]")

    except Exception as e:
        rprint(f"[red]❌ Error: {str(e)}[/red]")


@config.command()
@click.argument("env_name", type=click.Choice(["test", "prod"]))
def environment(env_name: str) -> None:
    """Set the environment (test or prod)

    Sets the AWS region and Terraform workspace for the specified environment.
    This configuration is used by the switch-to.sh script.

    Arguments:
        ENV_NAME: Environment name (test or prod)

    \b
    Examples:
        gpu-dev config environment test   # Set to test environment (us-west-1)
        gpu-dev config environment prod   # Set to prod environment (us-east-2)

    Environment configurations:
        test: us-west-1, Terraform workspace 'default'
        prod: us-east-2, Terraform workspace 'prod'
    """
    import os
    import json
    from pathlib import Path

    try:
        # Environment configurations
        environments = {
            "test": {
                "region": "us-west-1",
                "workspace": "default",
                "description": "Test environment",
            },
            "prod": {
                "region": "us-east-2",
                "workspace": "prod",
                "description": "Production environment",
            },
        }

        env_config = environments[env_name]

        # Save environment configuration
        config_file = Path.home() / ".gpu-dev-environment.json"
        config_data = {
            "current_environment": env_name,
            "region": env_config["region"],
            "workspace": env_config["workspace"],
        }

        with open(config_file, "w") as f:
            json.dump(config_data, f, indent=2)

        # Set environment variable for current session
        os.environ["AWS_DEFAULT_REGION"] = env_config["region"]

        rprint(f"[green]✅ Environment set to {env_name}[/green]")
        rprint(f"[blue]Region:[/blue] {env_config['region']}")
        rprint(f"[blue]Workspace:[/blue] {env_config['workspace']}")
        rprint(f"[blue]Description:[/blue] {env_config['description']}")
        rprint(f"[dim]Configuration saved to {config_file}[/dim]")

        # Instructions for shell export
        rprint(f"\n[yellow]💡 To apply in your current shell:[/yellow]")
        rprint(f"   export AWS_DEFAULT_REGION={env_config['region']}")
        rprint(f"\n[yellow]💡 Or use the switch-to.sh script:[/yellow]")
        rprint(f"   ./switch-to.sh {env_name}")

    except Exception as e:
        rprint(f"[red]❌ Error setting environment: {str(e)}[/red]")


@main.command()
@click.argument("reservation_id", required=False)
@click.option(
    "--enable-jupyter",
    is_flag=True,
    help="Enable Jupyter Lab access for this reservation",
)
@click.option(
    "--disable-jupyter",
    is_flag=True,
    help="Disable Jupyter Lab access for this reservation",
)
@click.option(
    "--add-user",
    type=str,
    help="Add GitHub user as secondary user (fetches their public SSH keys)",
)
@click.option(
    "--extend",
    type=float,
    help="Extend reservation by specified hours (max extension: 24h)",
)
@click.option(
    "--interactive/--no-interactive",
    default=None,
    help="Force interactive mode on/off (auto-detected by default)",
)
@click.pass_context
def edit(
    ctx: click.Context,
    reservation_id: Optional[str],
    enable_jupyter: bool,
    disable_jupyter: bool,
    add_user: Optional[str],
    extend: Optional[float],
    interactive: Optional[bool],
) -> None:
    """Edit an active reservation's settings

    Modify settings for an existing active reservation such as enabling/disabling Jupyter Lab,
    adding secondary users with SSH access, or extending the reservation duration.

    \b
    Interactive Mode (NEW):
        gpu-dev edit                            # Interactive mode - select reservation & action

    Interactive mode will:
    - Show your active reservations to select from
    - Let you choose what to edit (Jupyter, users, duration)
    - Guide you through the specific changes

    \b
    Command-line Mode:
        gpu-dev edit abc12345 --enable-jupyter  # Enable Jupyter Lab
        gpu-dev edit abc12345 --disable-jupyter # Disable Jupyter Lab
        gpu-dev edit abc12345 --add-user johndoe # Add GitHub user 'johndoe' SSH access
        gpu-dev edit abc12345 --extend 8        # Extend by 8 hours
    """
    try:
        # Determine if we should use interactive mode
        use_interactive = interactive
        if use_interactive is None:
            # Auto-detect: use interactive if no reservation_id or no action provided
            no_action = (
                not enable_jupyter
                and not disable_jupyter
                and not add_user
                and extend is None
            )
            use_interactive = (
                reservation_id is None or no_action
            ) and check_interactive_support()

        if use_interactive:
            # Interactive mode
            rprint("[cyan]🎯 Interactive edit mode[/cyan]")
            rprint(
                "[dim]Use --no-interactive flag to disable interactive mode[/dim]\n")

            # Load reservations and let user select
            with Live(
                Spinner("dots", text="📡 Loading your reservations..."), console=console
            ) as live:
                config = load_config()
                try:
                    user_info = authenticate_user(config)
                except RuntimeError as e:
                    live.stop()
                    rprint(f"[red]❌ {str(e)}[/red]")
                    return

                reservation_mgr = ReservationManager(config)

                if reservation_id is None:
                    # Get active reservations (only active can be edited)
                    reservations = reservation_mgr.list_reservations(
                        user_filter=user_info["user_id"], statuses_to_include=[
                            "active"]
                    )

                    live.stop()

                    if not reservations:
                        rprint(
                            "[yellow]📋 No active reservations found to edit[/yellow]"
                        )
                        return

                    # Interactive reservation selection
                    selected_id = select_reservation_interactive(
                        reservations, "edit")
                    if selected_id is None:
                        rprint("[yellow]Edit cancelled.[/yellow]")
                        return

                    # Handle quit selection
                    if selected_id == "__QUIT__":
                        rprint(
                            "[yellow]Edit cancelled - no changes made.[/yellow]")
                        return

                    reservation_id = selected_id
                else:
                    live.stop()

            # Interactive action selection if no action specified
            no_action = (
                not enable_jupyter
                and not disable_jupyter
                and not add_user
                and extend is None
            )
            if no_action:
                action = select_edit_action_interactive()
                if action is None:
                    rprint("[yellow]Edit cancelled.[/yellow]")
                    return

                # Set appropriate flags based on selected action
                if action == "enable_jupyter":
                    enable_jupyter = True
                elif action == "disable_jupyter":
                    disable_jupyter = True
                elif action == "add_user":
                    add_user = ask_github_username_interactive()
                    if add_user is None:
                        rprint("[yellow]Edit cancelled.[/yellow]")
                        return
                elif action == "extend":
                    extend = ask_extension_hours_interactive()
                    if extend is None:
                        rprint("[yellow]Edit cancelled.[/yellow]")
                        return

        # Validation
        if enable_jupyter and disable_jupyter:
            rprint("[red]❌ Cannot enable and disable Jupyter at the same time[/red]")
            return

        if (
            not enable_jupyter
            and not disable_jupyter
            and not add_user
            and extend is None
        ):
            rprint(
                "[red]❌ Please specify --enable-jupyter, --disable-jupyter, --add-user, or --extend[/red]"
            )
            return

        if not reservation_id:
            rprint("[red]❌ No reservation ID provided[/red]")
            return

        # Authenticate and validate reservation (skip if already done in interactive mode)
        with Live(
            Spinner("dots", text="📡 Contacting reservation service..."),
            console=console,
        ) as live:
            if not use_interactive:
                config = load_config()
                user_info = authenticate_user(config)
                if not user_info:
                    live.stop()
                    return
                reservation_mgr = ReservationManager(config)

            # Check if reservation exists and belongs to user
            connection_info = reservation_mgr.get_connection_info(
                reservation_id, user_info["user_id"]
            )
            if not connection_info:
                live.stop()
                rprint(
                    f"[red]❌ Reservation {reservation_id[:8]} not found or doesn't belong to you[/red]"
                )
                return

        # Stop spinner before validation and operations
        live.stop()

        if connection_info["status"] != "active":
            rprint(
                f"[red]❌ Can only edit active reservations (current status: {connection_info['status']})[/red]"
            )
            return

        # Handle extension request
        if extend is not None:
            # Validate extension limits
            if extend <= 0:
                rprint("[red]❌ Extension hours must be positive[/red]")
                return
            if extend > 24:
                rprint("[red]❌ Maximum extension is 24 hours[/red]")
                return

            success = reservation_mgr.extend_reservation(
                reservation_id, user_info["user_id"], extend)
            if success:
                rprint(
                    f"[green]✅ Extended reservation {reservation_id} by {extend} hours[/green]"
                )
            else:
                rprint(
                    f"[red]❌ Failed to extend reservation {reservation_id}[/red]")
            return

        # Enable/disable Jupyter
        if enable_jupyter:
            success = reservation_mgr.enable_jupyter(
                reservation_id, user_info["user_id"]
            )
            if success:
                rprint(
                    f"[green]✅ Jupyter Lab enabled for reservation {reservation_id[:8]}...[/green]"
                )
                rprint(
                    "[blue]💡 Use 'gpu-dev show {reservation_id[:8]}' to see the Jupyter URL[/blue]"
                )
            else:
                rprint("[red]❌ Failed to enable Jupyter Lab[/red]")

        elif disable_jupyter:
            success = reservation_mgr.disable_jupyter(
                reservation_id, user_info["user_id"]
            )
            if success:
                rprint(
                    f"[green]✅ Jupyter Lab disabled for reservation {reservation_id[:8]}...[/green]"
                )
            else:
                rprint("[red]❌ Failed to disable Jupyter Lab[/red]")

        elif add_user:
            success = reservation_mgr.add_user(
                reservation_id, user_info["user_id"], add_user
            )
            if success:
                rprint(
                    f"[green]✅ User {add_user} added to reservation {reservation_id[:8]}...[/green]"
                )
                rprint(
                    f"[blue]💡 {add_user} can now SSH to the server using their GitHub SSH keys[/blue]"
                )
            else:
                rprint(f"[red]❌ Failed to add user {add_user}[/red]")

    except Exception as e:
        rprint(f"[red]❌ Error editing reservation: {str(e)}[/red]")


@config.command(name="ssh-include")
@click.argument("action", type=click.Choice(["enable", "disable"], case_sensitive=False))
def ssh_include(action: str):
    """Enable or disable SSH config Include directive

    This controls whether GPU dev server configs are automatically
    included in your ~/.ssh/config and ~/.cursor/ssh_config files.

    \b
    When enabled:
      • Simple SSH commands: ssh <pod-name>
      • VS Code Remote works: code --remote ssh-remote+<pod-name>
      • Cursor Remote works: Open Remote SSH in Cursor

    \b
    When disabled:
      • Need -F flag: ssh -F ~/.gpu-dev/<id>-sshconfig <pod-name>
      • VS Code/Cursor requires manual config setup

    \b
    Examples:
      gpu-dev config ssh-include enable   # Enable automatic SSH config
      gpu-dev config ssh-include disable  # Disable automatic SSH config
    """
    from pathlib import Path

    try:
        gpu_dev_dir = Path.home() / ".gpu-dev"
        gpu_dev_dir.mkdir(mode=0o700, exist_ok=True)
        permission_file = gpu_dev_dir / ".ssh-config-permission"

        if action.lower() == "enable":
            # Set permission to yes
            permission_file.write_text("yes")

            # Add Include directive to both config files if not already present
            config_files = [
                (Path.home() / ".ssh", "config"),
                (Path.home() / ".cursor", "ssh_config"),
            ]

            include_line = "Include ~/.gpu-dev/*-sshconfig\n"
            updated_files = []
            already_set = []

            for config_dir, config_name in config_files:
                try:
                    config_dir.mkdir(mode=0o700, exist_ok=True)
                    config_file = config_dir / config_name

                    if config_file.exists():
                        content = config_file.read_text()
                    else:
                        content = ""

                    if "Include ~/.gpu-dev/" not in content:
                        # Add Include at the top
                        new_content = include_line + "\n" + content
                        config_file.write_text(new_content)
                        config_file.chmod(0o600)
                        updated_files.append(str(config_file))
                    else:
                        already_set.append(str(config_file))
                except Exception:
                    # Continue with other files even if one fails
                    pass

            if updated_files:
                rprint("[green]✅ Enabled SSH config Include directive[/green]")
                for file_path in updated_files:
                    rprint(f"[cyan]Added 'Include ~/.gpu-dev/*-sshconfig' to {file_path}[/cyan]")

            if already_set:
                if not updated_files:
                    rprint("[green]✅ SSH config Include already enabled[/green]")
                for file_path in already_set:
                    rprint(f"[dim]Already set in {file_path}[/dim]")

        else:  # disable
            # Set permission to no
            permission_file.write_text("no")
            rprint("[yellow]✅ Disabled automatic SSH config Include[/yellow]")
            rprint(
                "[dim]Note: Existing Include directives in config files not removed[/dim]")
            rprint(
                "[dim]You can manually remove the 'Include ~/.gpu-dev/*-sshconfig' lines if desired:[/dim]")
            rprint("[dim]  • ~/.ssh/config[/dim]")
            rprint("[dim]  • ~/.cursor/ssh_config[/dim]")

    except Exception as e:
        rprint(f"[red]❌ Error updating SSH config setting: {str(e)}[/red]")


@main.group()
def disk():
    """Manage persistent disks for GPU reservations

    \b
    Commands:
        gpu-dev disk list                      # List all your disks
        gpu-dev disk create <name>             # Create a new named disk
        gpu-dev disk list-content <name>       # Show contents of a disk
    """
    pass


@disk.command("list")
@click.option("--watch", is_flag=True, help="Continuously refresh disk list every 2 seconds")
def disk_list(watch: bool):
    """List all persistent disks"""
    import time
    from .disks import list_disks
    from .auth import authenticate_user

    config = load_config()

    try:
        user_info = authenticate_user(config)
        user_id = user_info["user_id"]
    except RuntimeError as e:
        rprint(f"[red]❌ {str(e)}[/red]")
        return

    def render_disk_table():
        """Render disk table (for single display or watch mode)"""
        try:
            disks = list_disks(user_id, config)

            if not disks:
                rprint("[yellow]No disks found.[/yellow]")
                rprint("[dim]Create a disk with: gpu-dev disk create <name>[/dim]")
                return

            # Create rich table
            table = Table(title="Your Persistent Disks", show_header=True, header_style="bold cyan")
            table.add_column("Disk Name", style="cyan")
            table.add_column("Size", justify="right")
            table.add_column("Created", style="dim")
            table.add_column("Last Used", style="dim")
            table.add_column("Snapshots", justify="right")
            table.add_column("Status", justify="center")

            for disk in disks:
                name = disk['name']

                # Show disk usage if available, otherwise just volume size
                disk_size = disk.get('disk_size')
                if disk_size:
                    size = f"{disk_size} / {disk['size_gb']} GB"
                else:
                    size = f"{disk['size_gb']} GB"

                created = _format_relative_time(disk['created_at'].isoformat() if disk['created_at'] else "N/A")
                last_used = _format_relative_time(disk['last_used'].isoformat() if disk['last_used'] else "N/A")

                snapshot_count = str(disk['snapshot_count'])

                if disk.get('is_deleted', False):
                    delete_date = disk.get('delete_date', 'unknown')
                    status = f"[red]Deleted[/red]\n[dim]expires {delete_date}[/dim]"
                elif disk['in_use']:
                    res_id = disk['reservation_id'] or "unknown"
                    status = f"[yellow]In Use[/yellow]\n[dim]{res_id[:8]}[/dim]"
                elif disk.get('is_backing_up', False):
                    status = "[blue]Backing up[/blue]\n[dim]snapshot pending[/dim]"
                else:
                    status = "[green]Available[/green]"

                table.add_row(name, size, created, last_used, snapshot_count, status)

            console.print(table)

        except Exception as e:
            rprint(f"[red]❌ Error listing disks: {str(e)}[/red]")

    if watch:
        # Watch mode: continuously refresh with Live display (no flickering)
        from datetime import datetime
        from rich.console import Group

        try:
            with Live(console=console, refresh_per_second=4) as live:
                while True:
                    try:
                        current_time = datetime.now().strftime("%Y-%m-%d %H:%M:%S")
                        disks = list_disks(user_id, config)

                        if not disks:
                            header = f"[dim]🕒 Last updated: {current_time} (refreshing every 2s) • Press Ctrl+C to exit[/dim]"
                            no_disks = "[yellow]No disks found.[/yellow]\n[dim]Create a disk with: gpu-dev disk create <name>[/dim]"
                            display_group = Group(header, "", no_disks)
                            live.update(display_group)
                        else:
                            # Create rich table
                            table = Table(title="Your Persistent Disks", show_header=True, header_style="bold cyan")
                            table.add_column("Disk Name", style="cyan")
                            table.add_column("Size", justify="right")
                            table.add_column("Created", style="dim")
                            table.add_column("Last Used", style="dim")
                            table.add_column("Snapshots", justify="right")
                            table.add_column("Status", justify="center")

                            for disk in disks:
                                name = disk['name']

                                # Show disk usage if available, otherwise just volume size
                                disk_size = disk.get('disk_size')
                                if disk_size:
                                    size = f"{disk_size} / {disk['size_gb']} GB"
                                else:
                                    size = f"{disk['size_gb']} GB"

                                created = _format_relative_time(disk['created_at'].isoformat() if disk['created_at'] else "N/A")
                                last_used = _format_relative_time(disk['last_used'].isoformat() if disk['last_used'] else "N/A")

                                snapshot_count = str(disk['snapshot_count'])

                                if disk.get('is_deleted', False):
                                    delete_date = disk.get('delete_date', 'unknown')
                                    status = f"[red]Deleted[/red]\n[dim]expires {delete_date}[/dim]"
                                elif disk['in_use']:
                                    res_id = disk['reservation_id'] or "unknown"
                                    status = f"[yellow]In Use[/yellow]\n[dim]{res_id[:8]}[/dim]"
                                elif disk.get('is_backing_up', False):
                                    status = "[blue]Backing up[/blue]\n[dim]snapshot pending[/dim]"
                                else:
                                    status = "[green]Available[/green]"

                                table.add_row(name, size, created, last_used, snapshot_count, status)

                            header = f"[dim]🕒 Last updated: {current_time} (refreshing every 2s) • Press Ctrl+C to exit[/dim]"
                            display_group = Group(header, "", table)
                            live.update(display_group)

                        time.sleep(2)

                    except KeyboardInterrupt:
                        live.stop()
                        rprint("\n[yellow]👋 Watch mode stopped[/yellow]")
                        break
                    except Exception as e:
                        error_msg = f"[red]❌ Error: {str(e)}[/red]"
                        current_time = datetime.now().strftime("%Y-%m-%d %H:%M:%S")
                        header = f"[dim]🕒 Last updated: {current_time} (refreshing every 2s) • Press Ctrl+C to exit[/dim]"
                        display_group = Group(header, "", error_msg)
                        live.update(display_group)
                        time.sleep(2)
        except KeyboardInterrupt:
            rprint("\n[yellow]👋 Watch mode stopped[/yellow]")
    else:
        # Single display
        render_disk_table()


@disk.command("create")
@click.argument("disk_name")
def disk_create(disk_name: str):
    """Create a new named persistent disk"""
    from .disks import create_disk
    from .auth import authenticate_user

    config = load_config()

    try:
        user_info = authenticate_user(config)
        user_id = user_info["user_id"]
    except RuntimeError as e:
        rprint(f"[red]❌ {str(e)}[/red]")
        return

    try:
        success = create_disk(disk_name, user_id, config)
        if not success:
            return

    except Exception as e:
        rprint(f"[red]❌ Error creating disk: {str(e)}[/red]")


@disk.command("list-content")
@click.argument("disk_name")
def disk_list_content(disk_name: str):
    """Show contents of a disk's latest snapshot"""
    from .disks import list_disk_content
    from .auth import authenticate_user

    config = load_config()

    try:
        user_info = authenticate_user(config)
        user_id = user_info["user_id"]
    except RuntimeError as e:
        rprint(f"[red]❌ {str(e)}[/red]")
        return

    try:
        contents = list_disk_content(disk_name, user_id, config)

        if contents is None:
            return

        # Display contents in a panel
        panel = Panel(
            contents,
            title=f"Contents of disk '{disk_name}' (latest snapshot)",
            border_style="cyan",
            expand=False
        )
        console.print(panel)

    except Exception as e:
        rprint(f"[red]❌ Error listing disk contents: {str(e)}[/red]")


@disk.command("delete")
@click.argument("disk_name")
@click.option("--yes", "-y", is_flag=True, help="Skip confirmation prompt")
def disk_delete(disk_name: str, yes: bool):
    """Delete a disk and all its snapshots"""
    from .disks import delete_disk
    from .auth import authenticate_user

    config = load_config()

    try:
        user_info = authenticate_user(config)
        user_id = user_info["user_id"]
    except RuntimeError as e:
        rprint(f"[red]❌ {str(e)}[/red]")
        return

    # Confirm deletion
    if not yes:
        confirmation = input(f"Are you sure you want to delete disk '{disk_name}'? This cannot be undone. (yes/no): ")
        if confirmation.lower() not in ['yes', 'y']:
            rprint("[yellow]Deletion cancelled.[/yellow]")
            return

    try:
        success = delete_disk(disk_name, user_id, config)
        if not success:
            return
    except Exception as e:
        rprint(f"[red]❌ Error deleting disk: {str(e)}[/red]")
        return


@disk.command("rename")
@click.argument("old_name")
@click.argument("new_name")
def disk_rename(old_name: str, new_name: str):
    """Rename a disk"""
    from .disks import rename_disk
    from .auth import authenticate_user

    config = load_config()

    try:
        user_info = authenticate_user(config)
        user_id = user_info["user_id"]
    except RuntimeError as e:
        rprint(f"[red]❌ {str(e)}[/red]")
        return

    try:
        success = rename_disk(old_name, new_name, user_id, config)
        if not success:
            return
    except Exception as e:
        rprint(f"[red]❌ Error renaming disk: {str(e)}[/red]")
        return


if __name__ == "__main__":
    main()<|MERGE_RESOLUTION|>--- conflicted
+++ resolved
@@ -1046,24 +1046,81 @@
                 )
                 reservation_mgr = ReservationManager(config)
 
-<<<<<<< HEAD
             # Submit reservation request
             live.update(
                 Spinner("dots", text="📡 Submitting reservation request...")
             )
 
-            # Set no_persistent_disk flag based on user choice
-            # True if user explicitly chose "Continue without persistent disk" or --disk none
-            no_persistent_disk = (
-                explicit_no_disk_from_param or
-                ('explicit_no_disk' in locals() and explicit_no_disk)
-            )
-=======
+            persistent_reservations = []
+            if not ignore_no_persist:
+                existing_reservations = reservation_mgr.list_reservations(
+                    user_filter=user_info["user_id"],
+                    statuses_to_include=[
+                        "active", "preparing", "queued", "pending"],
+                )
+
+                # Find reservations that actually have persistent disks
+                persistent_reservations = [
+                    res
+                    for res in existing_reservations
+                    if res.get("ebs_volume_id") and res.get("ebs_volume_id").strip()
+                ]
+
+            # Stop spinner before user interaction
+            if persistent_reservations:
+                live.stop()
+                # Should only be one
+                persistent_res = persistent_reservations[0]
+                persistent_res_id = persistent_res.get(
+                    "reservation_id", "unknown")[:8]
+
+                rprint(
+                    f"\n[yellow]⚠️  Warning: Your persistent disk is currently mounted on reservation {persistent_res_id}[/yellow]"
+                )
+                rprint(
+                    "[yellow]This new reservation will NOT have a persistent disk and will start empty.[/yellow]"
+                )
+                rprint(
+                    "[yellow]Your data will NOT be automatically backed up when it expires.[/yellow]"
+                )
+                rprint("\n[cyan]Options:[/cyan]")
+                rprint(
+                    "1. Continue and make this new reservation without persistent data disk"
+                )
+                rprint(
+                    f"2. Cancel existing reservation with persistent disk: [cyan]gpu-dev cancel {persistent_res_id}[/cyan]"
+                )
+                rprint(
+                    f"3. Use [cyan]--ignore-no-persist[/cyan] flag to skip this warning"
+                )
+
+                # Ask for confirmation
+                try:
+                    choice = click.confirm(
+                        "\nDo you want to continue with a new reservation (no persistent disk)?"
+                    )
+                    if not choice:
+                        rprint("[yellow]Reservation cancelled by user[/yellow]")
+                        return
+                except (KeyboardInterrupt, click.Abort):
+                    rprint("\n[yellow]Reservation cancelled by user[/yellow]")
+                    return
+
+                # Restart spinner for submission
+                live.start()
+                live.update(
+                    Spinner("dots", text="📡 Submitting reservation request...")
+                )
+            else:
+                # No persistent reservations - continue with same spinner
+                live.update(
+                    Spinner("dots", text="📡 Submitting reservation request...")
+                )
+
             # Determine if this is multinode and submit appropriate reservation
             # If user confirmed to continue without persistent disk, set flag
             # --no-persist explicitly disables persistent disk
             no_persistent_disk = no_persist or bool(persistent_reservations)
->>>>>>> bba39cfb
 
             max_gpus = gpu_configs[gpu_type]["max_gpus"]
             if gpu_count > max_gpus:
